﻿using Shadowsocks.Controller;
using Shadowsocks.Properties;
using System;
using System.Collections.Generic;
using System.Diagnostics;
using System.IO;
using System.Net;
using System.Threading;
using System.Windows.Forms;
using Microsoft.Win32;
using Shadowsocks.Model;
#if !_CONSOLE
using Shadowsocks.View;
#endif

namespace Shadowsocks
{
    static class Program
    {
        static ShadowsocksController _controller;
#if !_CONSOLE
        static MenuViewController _viewController;
#endif

        /// <summary>
        /// 应用程序的主入口点。
        /// </summary>
        [STAThread]
        static void Main(string[] args)
        {
#if !_CONSOLE
            foreach (string arg in args)
            {
                if (arg == "--setautorun")
                {
                    if (!Controller.AutoStartup.Switch())
                    {
                        Environment.ExitCode = 1;
                    }
                    return;
                }
            }
            using (Mutex mutex = new Mutex(false, "Global\\ShadowsocksR_" + Application.StartupPath.GetHashCode()))
            {
                AppDomain.CurrentDomain.UnhandledException += CurrentDomain_UnhandledException;
                Application.EnableVisualStyles();
                Application.ApplicationExit += Application_ApplicationExit;
                SystemEvents.PowerModeChanged += SystemEvents_PowerModeChanged;
                Application.SetCompatibleTextRenderingDefault(false);

                if (!mutex.WaitOne(0, false))
                {
                    MessageBox.Show(I18N.GetString("Find Shadowsocks icon in your notify tray.") + Environment.NewLine +
                        I18N.GetString("If you want to start multiple Shadowsocks, make a copy in another directory."),
                        I18N.GetString("ShadowsocksR is already running."));
                    return;
                }
#endif
                Directory.SetCurrentDirectory(Application.StartupPath);

#if !_CONSOLE
                int try_times = 0;
                while (Configuration.Load() == null)
                {
                    if (try_times >= 5)
                        return;
                    using (InputPassword dlg = new InputPassword())
                    {
                        if (dlg.ShowDialog() == DialogResult.OK)
                            Configuration.SetPassword(dlg.password);
                        else
                            return;
                    }
                    try_times += 1;
                }
<<<<<<< HEAD
#endif

                _controller = new ShadowsocksController();
                HostMap.Instance().LoadHostFile();

                // Logging
                Configuration cfg = _controller.GetConfiguration();
                Logging.save_to_file = cfg.logEnable;

                //#if !DEBUG
=======
>>>>>>> 5b5b39c7
                if (try_times > 0)
                    Logging.save_to_file = false;
#endif
                //#if !DEBUG
                Logging.OpenLogFile();
                //#endif

#if _DOTNET_4_0
                // Enable Modern TLS when .NET 4.5+ installed.
                if (Util.EnvCheck.CheckDotNet45())
                    ServicePointManager.SecurityProtocol = (SecurityProtocolType)3072;
#endif
#if !_CONSOLE
                _viewController = new MenuViewController(_controller);
#endif

            _controller.Start();

#if !_CONSOLE
                //Util.Utils.ReleaseMemory();

                Application.Run();
            }
#else
            Console.ReadLine();
            _controller.Stop();
#endif
        }

        private static void SystemEvents_PowerModeChanged(object sender, PowerModeChangedEventArgs e)
        {
            switch (e.Mode)
            {
                case PowerModes.Resume:
                    if (_controller != null)
                    {
                        System.Timers.Timer timer = new System.Timers.Timer(5 * 1000);
                        timer.Elapsed += Timer_Elapsed;
                        timer.AutoReset = false;
                        timer.Enabled = true;
                        timer.Start();
                    }
                    break;
                case PowerModes.Suspend:
                    if (_controller != null) _controller.Stop();
                    break;
            }
        }

        private static void Timer_Elapsed(object sender, System.Timers.ElapsedEventArgs e)
        {
            try
            {
                if (_controller != null) _controller.Start();
            }
            catch (Exception ex)
            {
                Logging.LogUsefulException(ex);
            }
            finally
            {
                try
                {
                    System.Timers.Timer timer = (System.Timers.Timer)sender;
                    timer.Enabled = false;
                    timer.Stop();
                    timer.Dispose();
                }
                catch (Exception ex)
                {
                    Logging.LogUsefulException(ex);
                }
            }
        }

        private static void Application_ApplicationExit(object sender, EventArgs e)
        {
            if (_controller != null) _controller.Stop();
            _controller = null;
        }

        private static int exited = 0;
        private static void CurrentDomain_UnhandledException(object sender, UnhandledExceptionEventArgs e)
        {
            if (Interlocked.Increment(ref exited) == 1)
            {
                Logging.Log(LogLevel.Error, e.ExceptionObject != null ? e.ExceptionObject.ToString() : "");
                MessageBox.Show(I18N.GetString("Unexpected error, ShadowsocksR will exit.") +
                    Environment.NewLine + (e.ExceptionObject != null ? e.ExceptionObject.ToString() : ""),
                    "Shadowsocks Error", MessageBoxButtons.OK, MessageBoxIcon.Error);
                Application.Exit();
            }
        }
    }
}
<|MERGE_RESOLUTION|>--- conflicted
+++ resolved
@@ -1,183 +1,178 @@
-﻿using Shadowsocks.Controller;
-using Shadowsocks.Properties;
-using System;
-using System.Collections.Generic;
-using System.Diagnostics;
-using System.IO;
-using System.Net;
-using System.Threading;
-using System.Windows.Forms;
-using Microsoft.Win32;
-using Shadowsocks.Model;
-#if !_CONSOLE
-using Shadowsocks.View;
-#endif
-
-namespace Shadowsocks
-{
-    static class Program
-    {
-        static ShadowsocksController _controller;
-#if !_CONSOLE
-        static MenuViewController _viewController;
-#endif
-
-        /// <summary>
-        /// 应用程序的主入口点。
-        /// </summary>
-        [STAThread]
-        static void Main(string[] args)
-        {
-#if !_CONSOLE
-            foreach (string arg in args)
-            {
-                if (arg == "--setautorun")
-                {
-                    if (!Controller.AutoStartup.Switch())
-                    {
-                        Environment.ExitCode = 1;
-                    }
-                    return;
-                }
-            }
-            using (Mutex mutex = new Mutex(false, "Global\\ShadowsocksR_" + Application.StartupPath.GetHashCode()))
-            {
-                AppDomain.CurrentDomain.UnhandledException += CurrentDomain_UnhandledException;
-                Application.EnableVisualStyles();
-                Application.ApplicationExit += Application_ApplicationExit;
-                SystemEvents.PowerModeChanged += SystemEvents_PowerModeChanged;
-                Application.SetCompatibleTextRenderingDefault(false);
-
-                if (!mutex.WaitOne(0, false))
-                {
-                    MessageBox.Show(I18N.GetString("Find Shadowsocks icon in your notify tray.") + Environment.NewLine +
-                        I18N.GetString("If you want to start multiple Shadowsocks, make a copy in another directory."),
-                        I18N.GetString("ShadowsocksR is already running."));
-                    return;
-                }
-#endif
-                Directory.SetCurrentDirectory(Application.StartupPath);
-
-#if !_CONSOLE
-                int try_times = 0;
-                while (Configuration.Load() == null)
-                {
-                    if (try_times >= 5)
-                        return;
-                    using (InputPassword dlg = new InputPassword())
-                    {
-                        if (dlg.ShowDialog() == DialogResult.OK)
-                            Configuration.SetPassword(dlg.password);
-                        else
-                            return;
-                    }
-                    try_times += 1;
-                }
-<<<<<<< HEAD
-#endif
-
-                _controller = new ShadowsocksController();
-                HostMap.Instance().LoadHostFile();
-
-                // Logging
-                Configuration cfg = _controller.GetConfiguration();
-                Logging.save_to_file = cfg.logEnable;
-
-                //#if !DEBUG
-=======
->>>>>>> 5b5b39c7
-                if (try_times > 0)
-                    Logging.save_to_file = false;
-#endif
-                //#if !DEBUG
-                Logging.OpenLogFile();
-                //#endif
-
-#if _DOTNET_4_0
-                // Enable Modern TLS when .NET 4.5+ installed.
-                if (Util.EnvCheck.CheckDotNet45())
-                    ServicePointManager.SecurityProtocol = (SecurityProtocolType)3072;
-#endif
-#if !_CONSOLE
-                _viewController = new MenuViewController(_controller);
-#endif
-
-            _controller.Start();
-
-#if !_CONSOLE
-                //Util.Utils.ReleaseMemory();
-
-                Application.Run();
-            }
-#else
-            Console.ReadLine();
-            _controller.Stop();
-#endif
-        }
-
-        private static void SystemEvents_PowerModeChanged(object sender, PowerModeChangedEventArgs e)
-        {
-            switch (e.Mode)
-            {
-                case PowerModes.Resume:
-                    if (_controller != null)
-                    {
-                        System.Timers.Timer timer = new System.Timers.Timer(5 * 1000);
-                        timer.Elapsed += Timer_Elapsed;
-                        timer.AutoReset = false;
-                        timer.Enabled = true;
-                        timer.Start();
-                    }
-                    break;
-                case PowerModes.Suspend:
-                    if (_controller != null) _controller.Stop();
-                    break;
-            }
-        }
-
-        private static void Timer_Elapsed(object sender, System.Timers.ElapsedEventArgs e)
-        {
-            try
-            {
-                if (_controller != null) _controller.Start();
-            }
-            catch (Exception ex)
-            {
-                Logging.LogUsefulException(ex);
-            }
-            finally
-            {
-                try
-                {
-                    System.Timers.Timer timer = (System.Timers.Timer)sender;
-                    timer.Enabled = false;
-                    timer.Stop();
-                    timer.Dispose();
-                }
-                catch (Exception ex)
-                {
-                    Logging.LogUsefulException(ex);
-                }
-            }
-        }
-
-        private static void Application_ApplicationExit(object sender, EventArgs e)
-        {
-            if (_controller != null) _controller.Stop();
-            _controller = null;
-        }
-
-        private static int exited = 0;
-        private static void CurrentDomain_UnhandledException(object sender, UnhandledExceptionEventArgs e)
-        {
-            if (Interlocked.Increment(ref exited) == 1)
-            {
-                Logging.Log(LogLevel.Error, e.ExceptionObject != null ? e.ExceptionObject.ToString() : "");
-                MessageBox.Show(I18N.GetString("Unexpected error, ShadowsocksR will exit.") +
-                    Environment.NewLine + (e.ExceptionObject != null ? e.ExceptionObject.ToString() : ""),
-                    "Shadowsocks Error", MessageBoxButtons.OK, MessageBoxIcon.Error);
-                Application.Exit();
-            }
-        }
-    }
-}
+﻿using Shadowsocks.Controller;
+using Shadowsocks.Properties;
+using System;
+using System.Collections.Generic;
+using System.Diagnostics;
+using System.IO;
+using System.Net;
+using System.Threading;
+using System.Windows.Forms;
+using Microsoft.Win32;
+using Shadowsocks.Model;
+#if !_CONSOLE
+using Shadowsocks.View;
+#endif
+
+namespace Shadowsocks
+{
+    static class Program
+    {
+        static ShadowsocksController _controller;
+#if !_CONSOLE
+        static MenuViewController _viewController;
+#endif
+
+        /// <summary>
+        /// 应用程序的主入口点。
+        /// </summary>
+        [STAThread]
+        static void Main(string[] args)
+        {
+#if !_CONSOLE
+            foreach (string arg in args)
+            {
+                if (arg == "--setautorun")
+                {
+                    if (!Controller.AutoStartup.Switch())
+                    {
+                        Environment.ExitCode = 1;
+                    }
+                    return;
+                }
+            }
+            using (Mutex mutex = new Mutex(false, "Global\\ShadowsocksR_" + Application.StartupPath.GetHashCode()))
+            {
+                AppDomain.CurrentDomain.UnhandledException += CurrentDomain_UnhandledException;
+                Application.EnableVisualStyles();
+                Application.ApplicationExit += Application_ApplicationExit;
+                SystemEvents.PowerModeChanged += SystemEvents_PowerModeChanged;
+                Application.SetCompatibleTextRenderingDefault(false);
+
+                if (!mutex.WaitOne(0, false))
+                {
+                    MessageBox.Show(I18N.GetString("Find Shadowsocks icon in your notify tray.") + Environment.NewLine +
+                        I18N.GetString("If you want to start multiple Shadowsocks, make a copy in another directory."),
+                        I18N.GetString("ShadowsocksR is already running."));
+                    return;
+                }
+#endif
+                Directory.SetCurrentDirectory(Application.StartupPath);
+
+#if !_CONSOLE
+                int try_times = 0;
+                while (Configuration.Load() == null)
+                {
+                    if (try_times >= 5)
+                        return;
+                    using (InputPassword dlg = new InputPassword())
+                    {
+                        if (dlg.ShowDialog() == DialogResult.OK)
+                            Configuration.SetPassword(dlg.password);
+                        else
+                            return;
+                    }
+                    try_times += 1;
+                }
+#endif
+
+                _controller = new ShadowsocksController();
+                HostMap.Instance().LoadHostFile();
+
+                // Logging
+                Configuration cfg = _controller.GetConfiguration();
+                Logging.save_to_file = cfg.logEnable;
+
+                //#if !DEBUG
+                if (try_times > 0)
+                    Logging.save_to_file = false;
+                Logging.OpenLogFile();
+                //#endif
+
+#if _DOTNET_4_0
+                // Enable Modern TLS when .NET 4.5+ installed.
+                if (Util.EnvCheck.CheckDotNet45())
+                    ServicePointManager.SecurityProtocol = (SecurityProtocolType)3072;
+#endif
+#if !_CONSOLE
+                _viewController = new MenuViewController(_controller);
+#endif
+
+            _controller.Start();
+
+#if !_CONSOLE
+                //Util.Utils.ReleaseMemory();
+
+                Application.Run();
+            }
+#else
+            Console.ReadLine();
+            _controller.Stop();
+#endif
+        }
+
+        private static void SystemEvents_PowerModeChanged(object sender, PowerModeChangedEventArgs e)
+        {
+            switch (e.Mode)
+            {
+                case PowerModes.Resume:
+                    if (_controller != null)
+                    {
+                        System.Timers.Timer timer = new System.Timers.Timer(5 * 1000);
+                        timer.Elapsed += Timer_Elapsed;
+                        timer.AutoReset = false;
+                        timer.Enabled = true;
+                        timer.Start();
+                    }
+                    break;
+                case PowerModes.Suspend:
+                    if (_controller != null) _controller.Stop();
+                    break;
+            }
+        }
+
+        private static void Timer_Elapsed(object sender, System.Timers.ElapsedEventArgs e)
+        {
+            try
+            {
+                if (_controller != null) _controller.Start();
+            }
+            catch (Exception ex)
+            {
+                Logging.LogUsefulException(ex);
+            }
+            finally
+            {
+                try
+                {
+                    System.Timers.Timer timer = (System.Timers.Timer)sender;
+                    timer.Enabled = false;
+                    timer.Stop();
+                    timer.Dispose();
+                }
+                catch (Exception ex)
+                {
+                    Logging.LogUsefulException(ex);
+                }
+            }
+        }
+
+        private static void Application_ApplicationExit(object sender, EventArgs e)
+        {
+            if (_controller != null) _controller.Stop();
+            _controller = null;
+        }
+
+        private static int exited = 0;
+        private static void CurrentDomain_UnhandledException(object sender, UnhandledExceptionEventArgs e)
+        {
+            if (Interlocked.Increment(ref exited) == 1)
+            {
+                Logging.Log(LogLevel.Error, e.ExceptionObject != null ? e.ExceptionObject.ToString() : "");
+                MessageBox.Show(I18N.GetString("Unexpected error, ShadowsocksR will exit.") +
+                    Environment.NewLine + (e.ExceptionObject != null ? e.ExceptionObject.ToString() : ""),
+                    "Shadowsocks Error", MessageBoxButtons.OK, MessageBoxIcon.Error);
+                Application.Exit();
+            }
+        }
+    }
+}