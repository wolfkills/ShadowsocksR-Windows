--- conflicted
+++ resolved
@@ -1,167 +1,162 @@
-﻿using Microsoft.Win32;
-using Shadowsocks.Controller;
-using Shadowsocks.Model;
-using Shadowsocks.Util;
-using Shadowsocks.Util.SingleInstance;
-using Shadowsocks.View;
-using System;
-using System.IO;
-using System.Linq;
-using System.Net;
-using System.Threading;
-using System.Windows;
-
-namespace Shadowsocks
-{
-    internal static class Program
-    {
-        private static ShadowsocksController _controller;
-        private static MenuViewController _viewController;
-
-        [STAThread]
-        private static void Main(string[] args)
-        {
-            Directory.SetCurrentDirectory(Path.GetDirectoryName(Utils.GetExecutablePath()) ?? throw new InvalidOperationException());
-            if (args.Contains(@"--setautorun"))
-            {
-                if (!AutoStartup.Switch())
-                {
-                    Environment.ExitCode = 1;
-                }
-                return;
-            }
-
-            var identifier = $@"Global\{UpdateChecker.Name}_{Directory.GetCurrentDirectory().GetDeterministicHashCode()}";
-            using var singleInstance = new SingleInstance(identifier);
-            if (!singleInstance.IsFirstInstance)
-            {
-                singleInstance.PassArgumentsToFirstInstance(args.Append(@"--show"));
-                return;
-            }
-            singleInstance.ArgumentsReceived += SingleInstance_ArgumentsReceived;
-            singleInstance.ListenForArgumentsFromSuccessiveInstances();
-
-            var app = new Application
-            {
-                ShutdownMode = ShutdownMode.OnExplicitShutdown
-            };
-
-            AppDomain.CurrentDomain.UnhandledException += CurrentDomain_UnhandledException;
-
-            SystemEvents.PowerModeChanged += SystemEvents_PowerModeChanged;
-            app.Exit += App_Exit;
-
-            var tryTimes = 0;
-            while (Configuration.Load() == null)
-            {
-                if (tryTimes >= 5)
-                    return;
-                var dlg = new InputPasswordWindow();
-                if (dlg.ShowDialog() == true)
-                {
-                    Configuration.SetPassword(dlg.Password);
-                }
-                else
-                {
-                    return;
-                }
-                tryTimes += 1;
-            }
-
-            _controller = new ShadowsocksController();
-            HostMap.Instance().LoadHostFile();
-
-            // Logging
-            Logging.DefaultOut = Console.Out;
-            Logging.DefaultError = Console.Error;
-
-<<<<<<< HEAD
-            ServicePointManager.SecurityProtocol = SecurityProtocolType.Tls13 | SecurityProtocolType.Tls12 |
-                SecurityProtocolType.Tls11 | SecurityProtocolType.Tls;
-=======
-            ServicePointManager.SecurityProtocol = SecurityProtocolType.Tls13 | SecurityProtocolType.Tls12 | SecurityProtocolType.Tls11 | SecurityProtocolType.Tls;
->>>>>>> dccae94a
-
-            _viewController = new MenuViewController(_controller);
-            SystemEvents.SessionEnding += _viewController.Quit_Click;
-
-            _controller.Start();
-            app.Run();
-        }
-
-        private static void App_Exit(object sender, ExitEventArgs e)
-        {
-            _controller?.Stop();
-            _controller = null;
-        }
-
-        private static void SystemEvents_PowerModeChanged(object sender, PowerModeChangedEventArgs e)
-        {
-            switch (e.Mode)
-            {
-                case PowerModes.Resume:
-                    if (_controller != null)
-                    {
-                        var timer = new System.Timers.Timer(5 * 1000);
-                        timer.Elapsed += Timer_Elapsed;
-                        timer.AutoReset = false;
-                        timer.Enabled = true;
-                        timer.Start();
-                    }
-                    break;
-                case PowerModes.Suspend:
-                    _controller?.Stop();
-                    break;
-            }
-        }
-
-        private static void Timer_Elapsed(object sender, System.Timers.ElapsedEventArgs e)
-        {
-            try
-            {
-                _controller?.Start();
-            }
-            catch (Exception ex)
-            {
-                Logging.LogUsefulException(ex);
-            }
-            finally
-            {
-                try
-                {
-                    var timer = (System.Timers.Timer)sender;
-                    timer.Enabled = false;
-                    timer.Stop();
-                    timer.Dispose();
-                }
-                catch (Exception ex)
-                {
-                    Logging.LogUsefulException(ex);
-                }
-            }
-        }
-
-        private static int _exited;
-        private static void CurrentDomain_UnhandledException(object sender, UnhandledExceptionEventArgs e)
-        {
-            if (Interlocked.Increment(ref _exited) == 1)
-            {
-                Logging.Log(LogLevel.Error, $@"{e.ExceptionObject}");
-                MessageBox.Show(
-                $@"{I18N.GetString(@"Unexpected error, ShadowsocksR will exit.")}{Environment.NewLine}{e.ExceptionObject}",
-                    UpdateChecker.Name, MessageBoxButton.OK, MessageBoxImage.Error);
-                Application.Current.Shutdown();
-            }
-        }
-
-        private static void SingleInstance_ArgumentsReceived(object sender, ArgumentsReceivedEventArgs e)
-        {
-            if (e.Args.Contains(@"--show"))
-            {
-                MessageBox.Show(I18N.GetString("Find Shadowsocks icon in your notify tray.") + Environment.NewLine +
-                                I18N.GetString("If you want to start multiple Shadowsocks, make a copy in another directory."),
-                        I18N.GetString("ShadowsocksR is already running."), MessageBoxButton.OK, MessageBoxImage.Information);
-            }
-        }
-    }
-}
+﻿using Microsoft.Win32;
+using Shadowsocks.Controller;
+using Shadowsocks.Model;
+using Shadowsocks.Util;
+using Shadowsocks.Util.SingleInstance;
+using Shadowsocks.View;
+using System;
+using System.IO;
+using System.Linq;
+using System.Net;
+using System.Threading;
+using System.Windows;
+
+namespace Shadowsocks
+{
+    internal static class Program
+    {
+        private static ShadowsocksController _controller;
+        private static MenuViewController _viewController;
+
+        [STAThread]
+        private static void Main(string[] args)
+        {
+            Directory.SetCurrentDirectory(Path.GetDirectoryName(Utils.GetExecutablePath()) ?? throw new InvalidOperationException());
+            if (args.Contains(@"--setautorun"))
+            {
+                if (!AutoStartup.Switch())
+                {
+                    Environment.ExitCode = 1;
+                }
+                return;
+            }
+
+            var identifier = $@"Global\{UpdateChecker.Name}_{Directory.GetCurrentDirectory().GetDeterministicHashCode()}";
+            using var singleInstance = new SingleInstance(identifier);
+            if (!singleInstance.IsFirstInstance)
+            {
+                singleInstance.PassArgumentsToFirstInstance(args.Append(@"--show"));
+                return;
+            }
+            singleInstance.ArgumentsReceived += SingleInstance_ArgumentsReceived;
+            singleInstance.ListenForArgumentsFromSuccessiveInstances();
+
+            var app = new Application
+            {
+                ShutdownMode = ShutdownMode.OnExplicitShutdown
+            };
+
+            AppDomain.CurrentDomain.UnhandledException += CurrentDomain_UnhandledException;
+
+            SystemEvents.PowerModeChanged += SystemEvents_PowerModeChanged;
+            app.Exit += App_Exit;
+
+            var tryTimes = 0;
+            while (Configuration.Load() == null)
+            {
+                if (tryTimes >= 5)
+                    return;
+                var dlg = new InputPasswordWindow();
+                if (dlg.ShowDialog() == true)
+                {
+                    Configuration.SetPassword(dlg.Password);
+                }
+                else
+                {
+                    return;
+                }
+                tryTimes += 1;
+            }
+
+            _controller = new ShadowsocksController();
+            HostMap.Instance().LoadHostFile();
+
+            // Logging
+            Logging.DefaultOut = Console.Out;
+            Logging.DefaultError = Console.Error;
+
+            ServicePointManager.SecurityProtocol = SecurityProtocolType.Tls13 | SecurityProtocolType.Tls12 | SecurityProtocolType.Tls11 | SecurityProtocolType.Tls;
+
+            _viewController = new MenuViewController(_controller);
+            SystemEvents.SessionEnding += _viewController.Quit_Click;
+
+            _controller.Start();
+            app.Run();
+        }
+
+        private static void App_Exit(object sender, ExitEventArgs e)
+        {
+            _controller?.Stop();
+            _controller = null;
+        }
+
+        private static void SystemEvents_PowerModeChanged(object sender, PowerModeChangedEventArgs e)
+        {
+            switch (e.Mode)
+            {
+                case PowerModes.Resume:
+                    if (_controller != null)
+                    {
+                        var timer = new System.Timers.Timer(5 * 1000);
+                        timer.Elapsed += Timer_Elapsed;
+                        timer.AutoReset = false;
+                        timer.Enabled = true;
+                        timer.Start();
+                    }
+                    break;
+                case PowerModes.Suspend:
+                    _controller?.Stop();
+                    break;
+            }
+        }
+
+        private static void Timer_Elapsed(object sender, System.Timers.ElapsedEventArgs e)
+        {
+            try
+            {
+                _controller?.Start();
+            }
+            catch (Exception ex)
+            {
+                Logging.LogUsefulException(ex);
+            }
+            finally
+            {
+                try
+                {
+                    var timer = (System.Timers.Timer)sender;
+                    timer.Enabled = false;
+                    timer.Stop();
+                    timer.Dispose();
+                }
+                catch (Exception ex)
+                {
+                    Logging.LogUsefulException(ex);
+                }
+            }
+        }
+
+        private static int _exited;
+        private static void CurrentDomain_UnhandledException(object sender, UnhandledExceptionEventArgs e)
+        {
+            if (Interlocked.Increment(ref _exited) == 1)
+            {
+                Logging.Log(LogLevel.Error, $@"{e.ExceptionObject}");
+                MessageBox.Show(
+                $@"{I18N.GetString(@"Unexpected error, ShadowsocksR will exit.")}{Environment.NewLine}{e.ExceptionObject}",
+                    UpdateChecker.Name, MessageBoxButton.OK, MessageBoxImage.Error);
+                Application.Current.Shutdown();
+            }
+        }
+
+        private static void SingleInstance_ArgumentsReceived(object sender, ArgumentsReceivedEventArgs e)
+        {
+            if (e.Args.Contains(@"--show"))
+            {
+                MessageBox.Show(I18N.GetString("Find Shadowsocks icon in your notify tray.") + Environment.NewLine +
+                                I18N.GetString("If you want to start multiple Shadowsocks, make a copy in another directory."),
+                        I18N.GetString("ShadowsocksR is already running."), MessageBoxButton.OK, MessageBoxImage.Information);
+            }
+        }
+    }
+}