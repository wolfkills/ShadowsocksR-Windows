﻿using System;
using System.Collections.Generic;
using System.ComponentModel;
using System.Data;
using System.Drawing;
using System.Text;
using System.Windows.Forms;
using Shadowsocks.Controller;
using Shadowsocks.Model;
using Shadowsocks.Properties;

namespace Shadowsocks.View
{
    public partial class SettingsForm : Form
    {
        private ShadowsocksController controller;
        // this is a copy of configuration that we are working on
        private Configuration _modifiedConfiguration;
        private Dictionary<int, string> _balanceIndexMap = new Dictionary<int, string>();

        public SettingsForm(ShadowsocksController controller)
        {
            this.Font = System.Drawing.SystemFonts.MessageBoxFont;
            InitializeComponent();

            this.Icon = Icon.FromHandle(Resources.ssw128.GetHicon());
            this.controller = controller;

            UpdateTexts();
            controller.ConfigChanged += controller_ConfigChanged;

            int dpi_mul = Util.Utils.GetDpiMul();
            //int font_height = 9;
            //Font new_font = new Font("Arial", (float)(9.0 * dpi_mul / 4));
            //this.Font = new_font;

            //comboProxyType.Height = comboProxyType.Height - font_height + font_height * dpi_mul / 4;
            comboProxyType.Width = comboProxyType.Width * dpi_mul / 4;
            //RandomComboBox.Height = RandomComboBox.Height - font_height + font_height * dpi_mul / 4;
            RandomComboBox.Width = RandomComboBox.Width * dpi_mul / 4;

            TextS5Server.Width = TextS5Server.Width * dpi_mul / 4;
            NumS5Port.Width = NumS5Port.Width * dpi_mul / 4;
            TextS5User.Width = TextS5User.Width * dpi_mul / 4;
            TextS5Pass.Width = TextS5Pass.Width * dpi_mul / 4;
            TextUserAgent.Width = TextUserAgent.Width * dpi_mul / 4;

            NumProxyPort.Width = NumProxyPort.Width * dpi_mul / 4;
            TextAuthUser.Width = TextAuthUser.Width * dpi_mul / 4;
            TextAuthPass.Width = TextAuthPass.Width * dpi_mul / 4;

            buttonDefault.Height = buttonDefault.Height * dpi_mul / 4;
            buttonDefault.Width = buttonDefault.Width * dpi_mul / 4;
            DNSText.Width = DNSText.Width * dpi_mul / 4;
            LocalDNSText.Width = LocalDNSText.Width * dpi_mul / 4;
            NumReconnect.Width = NumReconnect.Width * dpi_mul / 4;
            NumTimeout.Width = NumTimeout.Width * dpi_mul / 4;
            NumTTL.Width = NumTTL.Width * dpi_mul / 4;

            LoadCurrentConfiguration();
        }
        private void SettingsForm_FormClosed(object sender, FormClosedEventArgs e)
        {
            controller.ConfigChanged -= controller_ConfigChanged;
        }

        private void UpdateTexts()
        {
            this.Text = I18N.GetString("Global Settings") + "("
                + (controller.GetCurrentConfiguration().shareOverLan ? "any" : "local") + ":" + controller.GetCurrentConfiguration().localPort.ToString()
                + I18N.GetString(" Version") + UpdateChecker.FullVersion
                + ")";

            ListenGroup.Text = I18N.GetString(ListenGroup.Text);
            checkShareOverLan.Text = I18N.GetString(checkShareOverLan.Text);
            ProxyPortLabel.Text = I18N.GetString("Proxy Port");
            buttonDefault.Text = I18N.GetString("Set Default");
            ReconnectLabel.Text = I18N.GetString("Reconnect Times");
            TTLLabel.Text = I18N.GetString("TTL");
            labelTimeout.Text = I18N.GetString(labelTimeout.Text);

            checkAutoStartup.Text = I18N.GetString(checkAutoStartup.Text);
            checkSwitchAutoCloseAll.Text = I18N.GetString(checkSwitchAutoCloseAll.Text);
            checkRandom.Text = I18N.GetString(checkRandom.Text);
            CheckAutoBan.Text = I18N.GetString("AutoBan");
            CheckLogEnable.Text = I18N.GetString("Enable Log");

            Socks5ProxyGroup.Text = I18N.GetString(Socks5ProxyGroup.Text);
            checkBoxPacProxy.Text = I18N.GetString(checkBoxPacProxy.Text);
            CheckSockProxy.Text = I18N.GetString("Proxy On");
            LabelS5Server.Text = I18N.GetString("Server IP");
            LabelS5Port.Text = I18N.GetString("Server Port");
            LabelS5Server.Text = I18N.GetString("Server IP");
            LabelS5Port.Text = I18N.GetString("Server Port");
            LabelS5Username.Text = I18N.GetString("Username");
            LabelS5Password.Text = I18N.GetString("Password");
            LabelAuthUser.Text = I18N.GetString("Username");
            LabelAuthPass.Text = I18N.GetString("Password");

            LabelRandom.Text = I18N.GetString("Balance");
            for (int i = 0; i < comboProxyType.Items.Count; ++i)
            {
                comboProxyType.Items[i] = I18N.GetString(comboProxyType.Items[i].ToString());
            }
            checkBalanceInGroup.Text = I18N.GetString("Balance in group");
            for (int i = 0; i < RandomComboBox.Items.Count; ++i)
            {
                _balanceIndexMap[i] = RandomComboBox.Items[i].ToString();
                RandomComboBox.Items[i] = I18N.GetString(RandomComboBox.Items[i].ToString());
            }

            OKButton.Text = I18N.GetString("OK");
            MyCancelButton.Text = I18N.GetString("Cancel");
        }

        private void controller_ConfigChanged(object sender, EventArgs e)
        {
            LoadCurrentConfiguration();
        }

        private void ShowWindow()
        {
            this.Opacity = 1;
            this.Show();
        }

        private int SaveOldSelectedServer()
        {
            try
            {
                int localPort = int.Parse(NumProxyPort.Text);
                Configuration.CheckPort(localPort);
                int ret = 0;
                _modifiedConfiguration.shareOverLan = checkShareOverLan.Checked;
                _modifiedConfiguration.localPort = localPort;
                _modifiedConfiguration.reconnectTimes = NumReconnect.Text.Length == 0 ? 0 : int.Parse(NumReconnect.Text);

                if (checkAutoStartup.Checked != AutoStartup.Check() && !AutoStartup.Set(checkAutoStartup.Checked))
                {
                    MessageBox.Show(I18N.GetString("Failed to update registry"));
                }
                _modifiedConfiguration.random = checkRandom.Checked;
                _modifiedConfiguration.balanceAlgorithm = RandomComboBox.SelectedIndex >= 0 && RandomComboBox.SelectedIndex < _balanceIndexMap.Count ? _balanceIndexMap[RandomComboBox.SelectedIndex] : "OneByOne";
                _modifiedConfiguration.randomInGroup = checkBalanceInGroup.Checked;
                _modifiedConfiguration.TTL = Convert.ToInt32(NumTTL.Value);
                _modifiedConfiguration.connectTimeout = Convert.ToInt32(NumTimeout.Value);
                _modifiedConfiguration.dnsServer = DNSText.Text;
                _modifiedConfiguration.localDnsServer = LocalDNSText.Text;
                _modifiedConfiguration.proxyEnable = CheckSockProxy.Checked;
                _modifiedConfiguration.pacDirectGoProxy = checkBoxPacProxy.Checked;
                _modifiedConfiguration.proxyType = comboProxyType.SelectedIndex;
                _modifiedConfiguration.proxyHost = TextS5Server.Text;
                _modifiedConfiguration.proxyPort = Convert.ToInt32(NumS5Port.Value);
                _modifiedConfiguration.proxyAuthUser = TextS5User.Text;
                _modifiedConfiguration.proxyAuthPass = TextS5Pass.Text;
                _modifiedConfiguration.proxyUserAgent = TextUserAgent.Text;
                _modifiedConfiguration.authUser = TextAuthUser.Text;
                _modifiedConfiguration.authPass = TextAuthPass.Text;

                _modifiedConfiguration.autoBan = CheckAutoBan.Checked;
<<<<<<< HEAD
                _modifiedConfiguration.logEnable = CheckLogEnable.Checked;
=======
                _modifiedConfiguration.checkSwitchAutoCloseAll = checkSwitchAutoCloseAll.Checked;
>>>>>>> 5b5b39c7

                return ret;
            }
            catch (Exception ex)
            {
                MessageBox.Show(ex.Message);
            }
            return -1; // ERROR
        }

        private void LoadSelectedServer()
        {
            checkShareOverLan.Checked = _modifiedConfiguration.shareOverLan;
            NumProxyPort.Value = _modifiedConfiguration.localPort;
            NumReconnect.Value = _modifiedConfiguration.reconnectTimes;

            checkAutoStartup.Checked = AutoStartup.Check();
            checkRandom.Checked = _modifiedConfiguration.random;
            int selectedIndex = 0;
            for (int i = 0; i < _balanceIndexMap.Count; ++i)
            {
                if (_modifiedConfiguration.balanceAlgorithm == _balanceIndexMap[i])
                {
                    selectedIndex = i;
                    break;
                }
            }
            RandomComboBox.SelectedIndex = selectedIndex;
            checkBalanceInGroup.Checked = _modifiedConfiguration.randomInGroup;
            NumTTL.Value = _modifiedConfiguration.TTL;
            NumTimeout.Value = _modifiedConfiguration.connectTimeout;
            DNSText.Text = _modifiedConfiguration.dnsServer;
            LocalDNSText.Text = _modifiedConfiguration.localDnsServer;

            CheckSockProxy.Checked = _modifiedConfiguration.proxyEnable;
            checkBoxPacProxy.Checked = _modifiedConfiguration.pacDirectGoProxy;
            comboProxyType.SelectedIndex = _modifiedConfiguration.proxyType;
            TextS5Server.Text = _modifiedConfiguration.proxyHost;
            NumS5Port.Value = _modifiedConfiguration.proxyPort;
            TextS5User.Text = _modifiedConfiguration.proxyAuthUser;
            TextS5Pass.Text = _modifiedConfiguration.proxyAuthPass;
            TextUserAgent.Text = _modifiedConfiguration.proxyUserAgent;
            TextAuthUser.Text = _modifiedConfiguration.authUser;
            TextAuthPass.Text = _modifiedConfiguration.authPass;

            CheckAutoBan.Checked = _modifiedConfiguration.autoBan;
<<<<<<< HEAD
            CheckLogEnable.Checked = _modifiedConfiguration.logEnable;
=======
            checkSwitchAutoCloseAll.Checked = _modifiedConfiguration.checkSwitchAutoCloseAll;
>>>>>>> 5b5b39c7
        }

        private void LoadCurrentConfiguration()
        {
            _modifiedConfiguration = controller.GetConfiguration();
            LoadSelectedServer();
        }

        private void OKButton_Click(object sender, EventArgs e)
        {
            if (SaveOldSelectedServer() == -1)
            {
                return;
            }
            controller.SaveServersConfig(_modifiedConfiguration);
            this.Close();
        }

        private void CancelButton_Click(object sender, EventArgs e)
        {
            this.Close();
        }

        private void buttonDefault_Click(object sender, EventArgs e)
        {
            if (CheckSockProxy.Checked)
            {
                NumReconnect.Value = 4;
                NumTimeout.Value = 10;
                NumTTL.Value = 60;
            }
            else
            {
                NumReconnect.Value = 4;
                NumTimeout.Value = 5;
                NumTTL.Value = 60;
            }
        }
    }
}<|MERGE_RESOLUTION|>--- conflicted
+++ resolved
@@ -158,11 +158,8 @@
                 _modifiedConfiguration.authPass = TextAuthPass.Text;
 
                 _modifiedConfiguration.autoBan = CheckAutoBan.Checked;
-<<<<<<< HEAD
+                _modifiedConfiguration.checkSwitchAutoCloseAll = checkSwitchAutoCloseAll.Checked;
                 _modifiedConfiguration.logEnable = CheckLogEnable.Checked;
-=======
-                _modifiedConfiguration.checkSwitchAutoCloseAll = checkSwitchAutoCloseAll.Checked;
->>>>>>> 5b5b39c7
 
                 return ret;
             }
@@ -209,11 +206,8 @@
             TextAuthPass.Text = _modifiedConfiguration.authPass;
 
             CheckAutoBan.Checked = _modifiedConfiguration.autoBan;
-<<<<<<< HEAD
+            checkSwitchAutoCloseAll.Checked = _modifiedConfiguration.checkSwitchAutoCloseAll;
             CheckLogEnable.Checked = _modifiedConfiguration.logEnable;
-=======
-            checkSwitchAutoCloseAll.Checked = _modifiedConfiguration.checkSwitchAutoCloseAll;
->>>>>>> 5b5b39c7
         }
 
         private void LoadCurrentConfiguration()
