﻿namespace Shadowsocks.View
{
    partial class SettingsForm
    {
        /// <summary>
        /// Required designer variable.
        /// </summary>
        private System.ComponentModel.IContainer components = null;

        /// <summary>
        /// Clean up any resources being used.
        /// </summary>
        /// <param name="disposing">true if managed resources should be disposed; otherwise, false.</param>
        protected override void Dispose(bool disposing)
        {
            if (disposing && (components != null))
            {
                components.Dispose();
            }
            base.Dispose(disposing);
        }

        #region Windows Form Designer generated code

        /// <summary>
        /// Required method for Designer support - do not modify
        /// the contents of this method with the code editor.
        /// </summary>
        private void InitializeComponent()
        {
            this.tableLayoutPanel1 = new System.Windows.Forms.TableLayoutPanel();
            this.tableLayoutPanel2 = new System.Windows.Forms.TableLayoutPanel();
            this.LabelRandom = new System.Windows.Forms.Label();
            this.RandomComboBox = new System.Windows.Forms.ComboBox();
            this.CheckAutoBan = new System.Windows.Forms.CheckBox();
            this.checkRandom = new System.Windows.Forms.CheckBox();
            this.checkAutoStartup = new System.Windows.Forms.CheckBox();
            this.checkBalanceInGroup = new System.Windows.Forms.CheckBox();
            this.checkSwitchAutoCloseAll = new System.Windows.Forms.CheckBox();
            this.Socks5ProxyGroup = new System.Windows.Forms.GroupBox();
            this.tableLayoutPanel9 = new System.Windows.Forms.TableLayoutPanel();
            this.LabelS5Password = new System.Windows.Forms.Label();
            this.LabelS5Username = new System.Windows.Forms.Label();
            this.TextS5Pass = new System.Windows.Forms.TextBox();
            this.LabelS5Port = new System.Windows.Forms.Label();
            this.TextS5User = new System.Windows.Forms.TextBox();
            this.LabelS5Server = new System.Windows.Forms.Label();
            this.NumS5Port = new System.Windows.Forms.NumericUpDown();
            this.TextS5Server = new System.Windows.Forms.TextBox();
            this.comboProxyType = new System.Windows.Forms.ComboBox();
            this.CheckSockProxy = new System.Windows.Forms.CheckBox();
            this.checkBoxPacProxy = new System.Windows.Forms.CheckBox();
            this.label1 = new System.Windows.Forms.Label();
            this.TextUserAgent = new System.Windows.Forms.TextBox();
            this.ListenGroup = new System.Windows.Forms.GroupBox();
            this.tableLayoutPanel4 = new System.Windows.Forms.TableLayoutPanel();
            this.TextAuthPass = new System.Windows.Forms.TextBox();
            this.LabelAuthPass = new System.Windows.Forms.Label();
            this.TextAuthUser = new System.Windows.Forms.TextBox();
            this.LabelAuthUser = new System.Windows.Forms.Label();
            this.checkShareOverLan = new System.Windows.Forms.CheckBox();
            this.NumProxyPort = new System.Windows.Forms.NumericUpDown();
            this.ProxyPortLabel = new System.Windows.Forms.Label();
            this.tableLayoutPanel10 = new System.Windows.Forms.TableLayoutPanel();
            this.tableLayoutPanel3 = new System.Windows.Forms.TableLayoutPanel();
            this.MyCancelButton = new System.Windows.Forms.Button();
            this.OKButton = new System.Windows.Forms.Button();
            this.tableLayoutPanel5 = new System.Windows.Forms.TableLayoutPanel();
            this.ReconnectLabel = new System.Windows.Forms.Label();
            this.NumReconnect = new System.Windows.Forms.NumericUpDown();
            this.TTLLabel = new System.Windows.Forms.Label();
            this.NumTTL = new System.Windows.Forms.NumericUpDown();
            this.labelTimeout = new System.Windows.Forms.Label();
            this.NumTimeout = new System.Windows.Forms.NumericUpDown();
            this.DNSText = new System.Windows.Forms.TextBox();
            this.buttonDefault = new System.Windows.Forms.Button();
            this.label2 = new System.Windows.Forms.Label();
            this.label3 = new System.Windows.Forms.Label();
            this.LocalDNSText = new System.Windows.Forms.TextBox();
            this.tableLayoutPanel1.SuspendLayout();
            this.tableLayoutPanel2.SuspendLayout();
            this.Socks5ProxyGroup.SuspendLayout();
            this.tableLayoutPanel9.SuspendLayout();
            ((System.ComponentModel.ISupportInitialize)(this.NumS5Port)).BeginInit();
            this.ListenGroup.SuspendLayout();
            this.tableLayoutPanel4.SuspendLayout();
            ((System.ComponentModel.ISupportInitialize)(this.NumProxyPort)).BeginInit();
            this.tableLayoutPanel10.SuspendLayout();
            this.tableLayoutPanel3.SuspendLayout();
            this.tableLayoutPanel5.SuspendLayout();
            ((System.ComponentModel.ISupportInitialize)(this.NumReconnect)).BeginInit();
            ((System.ComponentModel.ISupportInitialize)(this.NumTTL)).BeginInit();
            ((System.ComponentModel.ISupportInitialize)(this.NumTimeout)).BeginInit();
            this.SuspendLayout();
            // 
            // tableLayoutPanel1
            // 
            this.tableLayoutPanel1.AutoSize = true;
            this.tableLayoutPanel1.AutoSizeMode = System.Windows.Forms.AutoSizeMode.GrowAndShrink;
            this.tableLayoutPanel1.ColumnCount = 2;
            this.tableLayoutPanel1.ColumnStyles.Add(new System.Windows.Forms.ColumnStyle());
            this.tableLayoutPanel1.ColumnStyles.Add(new System.Windows.Forms.ColumnStyle());
            this.tableLayoutPanel1.Controls.Add(this.tableLayoutPanel2, 1, 0);
            this.tableLayoutPanel1.Controls.Add(this.Socks5ProxyGroup, 0, 0);
            this.tableLayoutPanel1.Controls.Add(this.ListenGroup, 0, 2);
            this.tableLayoutPanel1.Controls.Add(this.tableLayoutPanel10, 1, 2);
            this.tableLayoutPanel1.Location = new System.Drawing.Point(15, 16);
            this.tableLayoutPanel1.Name = "tableLayoutPanel1";
            this.tableLayoutPanel1.RowCount = 3;
            this.tableLayoutPanel1.RowStyles.Add(new System.Windows.Forms.RowStyle());
            this.tableLayoutPanel1.RowStyles.Add(new System.Windows.Forms.RowStyle());
            this.tableLayoutPanel1.RowStyles.Add(new System.Windows.Forms.RowStyle());
<<<<<<< HEAD
            this.tableLayoutPanel1.Size = new System.Drawing.Size(731, 478);
=======
            this.tableLayoutPanel1.Size = new System.Drawing.Size(581, 479);
>>>>>>> a1993b0c
            this.tableLayoutPanel1.TabIndex = 0;
            // 
            // tableLayoutPanel2
            // 
            this.tableLayoutPanel2.AutoSize = true;
            this.tableLayoutPanel2.ColumnCount = 2;
            this.tableLayoutPanel2.ColumnStyles.Add(new System.Windows.Forms.ColumnStyle());
            this.tableLayoutPanel2.ColumnStyles.Add(new System.Windows.Forms.ColumnStyle(System.Windows.Forms.SizeType.Percent, 100F));
            this.tableLayoutPanel2.Controls.Add(this.LabelRandom, 0, 3);
            this.tableLayoutPanel2.Controls.Add(this.RandomComboBox, 1, 3);
            this.tableLayoutPanel2.Controls.Add(this.CheckAutoBan, 1, 5);
            this.tableLayoutPanel2.Controls.Add(this.checkRandom, 1, 2);
            this.tableLayoutPanel2.Controls.Add(this.checkAutoStartup, 1, 0);
            this.tableLayoutPanel2.Controls.Add(this.checkBalanceInGroup, 1, 4);
            this.tableLayoutPanel2.Controls.Add(this.checkSwitchAutoCloseAll, 1, 1);
            this.tableLayoutPanel2.Location = new System.Drawing.Point(408, 3);
            this.tableLayoutPanel2.Name = "tableLayoutPanel2";
            this.tableLayoutPanel2.RowCount = 6;
            this.tableLayoutPanel2.RowStyles.Add(new System.Windows.Forms.RowStyle());
            this.tableLayoutPanel2.RowStyles.Add(new System.Windows.Forms.RowStyle());
            this.tableLayoutPanel2.RowStyles.Add(new System.Windows.Forms.RowStyle());
            this.tableLayoutPanel2.RowStyles.Add(new System.Windows.Forms.RowStyle());
            this.tableLayoutPanel2.RowStyles.Add(new System.Windows.Forms.RowStyle());
            this.tableLayoutPanel2.RowStyles.Add(new System.Windows.Forms.RowStyle());
            this.tableLayoutPanel2.Size = new System.Drawing.Size(320, 158);
            this.tableLayoutPanel2.TabIndex = 2;
            // 
            // LabelRandom
            // 
            this.LabelRandom.AutoSize = true;
            this.LabelRandom.Dock = System.Windows.Forms.DockStyle.Fill;
            this.LabelRandom.Location = new System.Drawing.Point(3, 75);
            this.LabelRandom.Name = "LabelRandom";
            this.LabelRandom.Size = new System.Drawing.Size(63, 33);
            this.LabelRandom.TabIndex = 12;
            this.LabelRandom.Text = "Balance";
            this.LabelRandom.TextAlign = System.Drawing.ContentAlignment.MiddleRight;
            // 
            // RandomComboBox
            // 
            this.RandomComboBox.Anchor = System.Windows.Forms.AnchorStyles.None;
            this.RandomComboBox.DropDownStyle = System.Windows.Forms.ComboBoxStyle.DropDownList;
            this.RandomComboBox.FormattingEnabled = true;
            this.RandomComboBox.Items.AddRange(new object[] {
            "OneByOne",
            "Random",
            "FastDownloadSpeed",
            "LowLatency",
            "LowException",
            "SelectedFirst",
            "Timer"});
            this.RandomComboBox.Location = new System.Drawing.Point(121, 78);
            this.RandomComboBox.Margin = new System.Windows.Forms.Padding(3, 3, 3, 7);
            this.RandomComboBox.Name = "RandomComboBox";
            this.RandomComboBox.Size = new System.Drawing.Size(147, 23);
            this.RandomComboBox.TabIndex = 14;
            // 
            // CheckAutoBan
            // 
            this.CheckAutoBan.AutoSize = true;
            this.CheckAutoBan.Enabled = false;
            this.CheckAutoBan.Location = new System.Drawing.Point(72, 136);
            this.CheckAutoBan.Name = "CheckAutoBan";
            this.CheckAutoBan.Size = new System.Drawing.Size(85, 19);
            this.CheckAutoBan.TabIndex = 15;
            this.CheckAutoBan.Text = "AutoBan";
            this.CheckAutoBan.UseVisualStyleBackColor = true;
            // 
            // checkRandom
            // 
            this.checkRandom.AutoSize = true;
            this.checkRandom.Location = new System.Drawing.Point(72, 53);
            this.checkRandom.Name = "checkRandom";
            this.checkRandom.Size = new System.Drawing.Size(125, 19);
            this.checkRandom.TabIndex = 13;
            this.checkRandom.Text = "Load balance";
            this.checkRandom.UseVisualStyleBackColor = true;
            // 
            // checkAutoStartup
            // 
            this.checkAutoStartup.AutoSize = true;
            this.checkAutoStartup.Location = new System.Drawing.Point(72, 3);
            this.checkAutoStartup.Name = "checkAutoStartup";
            this.checkAutoStartup.Size = new System.Drawing.Size(133, 19);
            this.checkAutoStartup.TabIndex = 12;
            this.checkAutoStartup.Text = "Start on Boot";
            this.checkAutoStartup.UseVisualStyleBackColor = true;
            // 
            // checkBalanceInGroup
            // 
            this.checkBalanceInGroup.AutoSize = true;
            this.checkBalanceInGroup.Location = new System.Drawing.Point(72, 111);
            this.checkBalanceInGroup.Name = "checkBalanceInGroup";
            this.checkBalanceInGroup.Size = new System.Drawing.Size(157, 19);
            this.checkBalanceInGroup.TabIndex = 15;
            this.checkBalanceInGroup.Text = "Balance in group";
            this.checkBalanceInGroup.UseVisualStyleBackColor = true;
            // 
            // checkSwitchAutoCloseAll
            // 
            this.checkSwitchAutoCloseAll.AutoSize = true;
            this.checkSwitchAutoCloseAll.Location = new System.Drawing.Point(72, 28);
            this.checkSwitchAutoCloseAll.Name = "checkSwitchAutoCloseAll";
            this.checkSwitchAutoCloseAll.Size = new System.Drawing.Size(245, 19);
            this.checkSwitchAutoCloseAll.TabIndex = 16;
            this.checkSwitchAutoCloseAll.Text = "Switch auto close TCP links";
            this.checkSwitchAutoCloseAll.UseVisualStyleBackColor = true;
            // 
            // Socks5ProxyGroup
            // 
            this.Socks5ProxyGroup.AutoSize = true;
            this.Socks5ProxyGroup.Controls.Add(this.tableLayoutPanel9);
            this.Socks5ProxyGroup.Location = new System.Drawing.Point(14, 0);
            this.Socks5ProxyGroup.Margin = new System.Windows.Forms.Padding(14, 0, 0, 0);
            this.Socks5ProxyGroup.Name = "Socks5ProxyGroup";
            this.tableLayoutPanel1.SetRowSpan(this.Socks5ProxyGroup, 2);
            this.Socks5ProxyGroup.Size = new System.Drawing.Size(391, 265);
            this.Socks5ProxyGroup.TabIndex = 0;
            this.Socks5ProxyGroup.TabStop = false;
            this.Socks5ProxyGroup.Text = "Remote proxy";
            // 
            // tableLayoutPanel9
            // 
            this.tableLayoutPanel9.AutoSize = true;
            this.tableLayoutPanel9.ColumnCount = 2;
            this.tableLayoutPanel9.ColumnStyles.Add(new System.Windows.Forms.ColumnStyle());
            this.tableLayoutPanel9.ColumnStyles.Add(new System.Windows.Forms.ColumnStyle());
            this.tableLayoutPanel9.Controls.Add(this.LabelS5Password, 0, 5);
            this.tableLayoutPanel9.Controls.Add(this.LabelS5Username, 0, 4);
            this.tableLayoutPanel9.Controls.Add(this.TextS5Pass, 1, 5);
            this.tableLayoutPanel9.Controls.Add(this.LabelS5Port, 0, 3);
            this.tableLayoutPanel9.Controls.Add(this.TextS5User, 1, 4);
            this.tableLayoutPanel9.Controls.Add(this.LabelS5Server, 0, 2);
            this.tableLayoutPanel9.Controls.Add(this.NumS5Port, 1, 3);
            this.tableLayoutPanel9.Controls.Add(this.TextS5Server, 1, 2);
            this.tableLayoutPanel9.Controls.Add(this.comboProxyType, 1, 1);
            this.tableLayoutPanel9.Controls.Add(this.CheckSockProxy, 0, 0);
            this.tableLayoutPanel9.Controls.Add(this.checkBoxPacProxy, 1, 0);
            this.tableLayoutPanel9.Controls.Add(this.label1, 0, 6);
            this.tableLayoutPanel9.Controls.Add(this.TextUserAgent, 1, 6);
            this.tableLayoutPanel9.Location = new System.Drawing.Point(11, 32);
            this.tableLayoutPanel9.Name = "tableLayoutPanel9";
            this.tableLayoutPanel9.RowCount = 7;
            this.tableLayoutPanel9.RowStyles.Add(new System.Windows.Forms.RowStyle());
            this.tableLayoutPanel9.RowStyles.Add(new System.Windows.Forms.RowStyle());
            this.tableLayoutPanel9.RowStyles.Add(new System.Windows.Forms.RowStyle());
            this.tableLayoutPanel9.RowStyles.Add(new System.Windows.Forms.RowStyle());
            this.tableLayoutPanel9.RowStyles.Add(new System.Windows.Forms.RowStyle());
            this.tableLayoutPanel9.RowStyles.Add(new System.Windows.Forms.RowStyle());
            this.tableLayoutPanel9.RowStyles.Add(new System.Windows.Forms.RowStyle());
            this.tableLayoutPanel9.Size = new System.Drawing.Size(374, 209);
            this.tableLayoutPanel9.TabIndex = 0;
            // 
            // LabelS5Password
            // 
            this.LabelS5Password.Anchor = System.Windows.Forms.AnchorStyles.Right;
            this.LabelS5Password.AutoSize = true;
            this.LabelS5Password.Location = new System.Drawing.Point(25, 155);
            this.LabelS5Password.Name = "LabelS5Password";
            this.LabelS5Password.Size = new System.Drawing.Size(71, 15);
            this.LabelS5Password.TabIndex = 5;
            this.LabelS5Password.Text = "Password";
            // 
            // LabelS5Username
            // 
            this.LabelS5Username.Anchor = System.Windows.Forms.AnchorStyles.Right;
            this.LabelS5Username.AutoSize = true;
            this.LabelS5Username.Location = new System.Drawing.Point(25, 124);
            this.LabelS5Username.Name = "LabelS5Username";
            this.LabelS5Username.Size = new System.Drawing.Size(71, 15);
            this.LabelS5Username.TabIndex = 4;
            this.LabelS5Username.Text = "Username";
            // 
            // TextS5Pass
            // 
            this.TextS5Pass.ImeMode = System.Windows.Forms.ImeMode.Off;
            this.TextS5Pass.Location = new System.Drawing.Point(102, 150);
            this.TextS5Pass.Name = "TextS5Pass";
            this.TextS5Pass.Size = new System.Drawing.Size(236, 25);
            this.TextS5Pass.TabIndex = 6;
            // 
            // LabelS5Port
            // 
            this.LabelS5Port.Anchor = System.Windows.Forms.AnchorStyles.Right;
            this.LabelS5Port.AutoSize = true;
            this.LabelS5Port.Location = new System.Drawing.Point(57, 93);
            this.LabelS5Port.Name = "LabelS5Port";
            this.LabelS5Port.Size = new System.Drawing.Size(39, 15);
            this.LabelS5Port.TabIndex = 1;
            this.LabelS5Port.Text = "Port";
            // 
            // TextS5User
            // 
            this.TextS5User.ImeMode = System.Windows.Forms.ImeMode.Off;
            this.TextS5User.Location = new System.Drawing.Point(102, 119);
            this.TextS5User.Name = "TextS5User";
            this.TextS5User.Size = new System.Drawing.Size(236, 25);
            this.TextS5User.TabIndex = 5;
            // 
            // LabelS5Server
            // 
            this.LabelS5Server.Anchor = System.Windows.Forms.AnchorStyles.Right;
            this.LabelS5Server.AutoSize = true;
            this.LabelS5Server.Location = new System.Drawing.Point(17, 62);
            this.LabelS5Server.Name = "LabelS5Server";
            this.LabelS5Server.Size = new System.Drawing.Size(79, 15);
            this.LabelS5Server.TabIndex = 0;
            this.LabelS5Server.Text = "Server IP";
            // 
            // NumS5Port
            // 
            this.NumS5Port.ImeMode = System.Windows.Forms.ImeMode.Off;
            this.NumS5Port.Location = new System.Drawing.Point(102, 88);
            this.NumS5Port.Maximum = new decimal(new int[] {
            65535,
            0,
            0,
            0});
            this.NumS5Port.Name = "NumS5Port";
            this.NumS5Port.Size = new System.Drawing.Size(236, 25);
            this.NumS5Port.TabIndex = 4;
            // 
            // TextS5Server
            // 
            this.TextS5Server.ImeMode = System.Windows.Forms.ImeMode.Off;
            this.TextS5Server.Location = new System.Drawing.Point(102, 57);
            this.TextS5Server.Name = "TextS5Server";
            this.TextS5Server.Size = new System.Drawing.Size(236, 25);
            this.TextS5Server.TabIndex = 3;
            // 
            // comboProxyType
            // 
            this.comboProxyType.DropDownStyle = System.Windows.Forms.ComboBoxStyle.DropDownList;
            this.comboProxyType.FormattingEnabled = true;
            this.comboProxyType.Items.AddRange(new object[] {
            "Socks5(support UDP)",
            "Http tunnel",
            "TCP Port tunnel"});
            this.comboProxyType.Location = new System.Drawing.Point(102, 28);
            this.comboProxyType.Name = "comboProxyType";
            this.comboProxyType.Size = new System.Drawing.Size(236, 23);
            this.comboProxyType.TabIndex = 2;
            // 
            // CheckSockProxy
            // 
            this.CheckSockProxy.AutoSize = true;
            this.CheckSockProxy.Location = new System.Drawing.Point(3, 3);
            this.CheckSockProxy.Name = "CheckSockProxy";
            this.CheckSockProxy.Size = new System.Drawing.Size(93, 19);
            this.CheckSockProxy.TabIndex = 0;
            this.CheckSockProxy.Text = "Proxy On";
            this.CheckSockProxy.UseVisualStyleBackColor = true;
            // 
            // checkBoxPacProxy
            // 
            this.checkBoxPacProxy.AutoSize = true;
            this.checkBoxPacProxy.Location = new System.Drawing.Point(102, 3);
            this.checkBoxPacProxy.Name = "checkBoxPacProxy";
            this.checkBoxPacProxy.Size = new System.Drawing.Size(269, 19);
            this.checkBoxPacProxy.TabIndex = 1;
            this.checkBoxPacProxy.Text = "PAC \"direct\" return this proxy";
            this.checkBoxPacProxy.UseVisualStyleBackColor = true;
            // 
            // label1
            // 
            this.label1.Anchor = System.Windows.Forms.AnchorStyles.Right;
            this.label1.AutoSize = true;
            this.label1.Location = new System.Drawing.Point(17, 186);
            this.label1.Name = "label1";
            this.label1.Size = new System.Drawing.Size(79, 15);
            this.label1.TabIndex = 5;
            this.label1.Text = "UserAgent";
            // 
            // TextUserAgent
            // 
            this.TextUserAgent.ImeMode = System.Windows.Forms.ImeMode.Off;
            this.TextUserAgent.Location = new System.Drawing.Point(102, 181);
            this.TextUserAgent.Name = "TextUserAgent";
            this.TextUserAgent.Size = new System.Drawing.Size(236, 25);
            this.TextUserAgent.TabIndex = 7;
            // 
            // ListenGroup
            // 
            this.ListenGroup.AutoSize = true;
            this.ListenGroup.Controls.Add(this.tableLayoutPanel4);
            this.ListenGroup.Location = new System.Drawing.Point(14, 265);
            this.ListenGroup.Margin = new System.Windows.Forms.Padding(14, 0, 0, 0);
            this.ListenGroup.Name = "ListenGroup";
            this.ListenGroup.Size = new System.Drawing.Size(339, 180);
            this.ListenGroup.TabIndex = 1;
            this.ListenGroup.TabStop = false;
            this.ListenGroup.Text = "Local proxy";
            // 
            // tableLayoutPanel4
            // 
            this.tableLayoutPanel4.AutoSize = true;
            this.tableLayoutPanel4.ColumnCount = 2;
            this.tableLayoutPanel4.ColumnStyles.Add(new System.Windows.Forms.ColumnStyle());
            this.tableLayoutPanel4.ColumnStyles.Add(new System.Windows.Forms.ColumnStyle());
            this.tableLayoutPanel4.Controls.Add(this.TextAuthPass, 1, 3);
            this.tableLayoutPanel4.Controls.Add(this.LabelAuthPass, 0, 3);
            this.tableLayoutPanel4.Controls.Add(this.TextAuthUser, 1, 2);
            this.tableLayoutPanel4.Controls.Add(this.LabelAuthUser, 0, 2);
            this.tableLayoutPanel4.Controls.Add(this.checkShareOverLan, 1, 0);
            this.tableLayoutPanel4.Controls.Add(this.NumProxyPort, 1, 1);
            this.tableLayoutPanel4.Controls.Add(this.ProxyPortLabel, 0, 1);
            this.tableLayoutPanel4.Location = new System.Drawing.Point(5, 32);
            this.tableLayoutPanel4.Name = "tableLayoutPanel4";
            this.tableLayoutPanel4.RowCount = 4;
            this.tableLayoutPanel4.RowStyles.Add(new System.Windows.Forms.RowStyle());
            this.tableLayoutPanel4.RowStyles.Add(new System.Windows.Forms.RowStyle());
            this.tableLayoutPanel4.RowStyles.Add(new System.Windows.Forms.RowStyle());
            this.tableLayoutPanel4.RowStyles.Add(new System.Windows.Forms.RowStyle());
            this.tableLayoutPanel4.Size = new System.Drawing.Size(328, 124);
            this.tableLayoutPanel4.TabIndex = 0;
            // 
            // TextAuthPass
            // 
            this.TextAuthPass.ImeMode = System.Windows.Forms.ImeMode.Off;
            this.TextAuthPass.Location = new System.Drawing.Point(80, 90);
            this.TextAuthPass.Name = "TextAuthPass";
            this.TextAuthPass.Size = new System.Drawing.Size(236, 25);
            this.TextAuthPass.TabIndex = 11;
            // 
            // LabelAuthPass
            // 
            this.LabelAuthPass.Anchor = System.Windows.Forms.AnchorStyles.Right;
            this.LabelAuthPass.AutoSize = true;
            this.LabelAuthPass.Location = new System.Drawing.Point(3, 98);
            this.LabelAuthPass.Name = "LabelAuthPass";
            this.LabelAuthPass.Size = new System.Drawing.Size(71, 15);
            this.LabelAuthPass.TabIndex = 8;
            this.LabelAuthPass.Text = "Password";
            // 
            // TextAuthUser
            // 
            this.TextAuthUser.ImeMode = System.Windows.Forms.ImeMode.Off;
            this.TextAuthUser.Location = new System.Drawing.Point(80, 59);
            this.TextAuthUser.Name = "TextAuthUser";
            this.TextAuthUser.Size = new System.Drawing.Size(236, 25);
            this.TextAuthUser.TabIndex = 10;
            // 
            // LabelAuthUser
            // 
            this.LabelAuthUser.Anchor = System.Windows.Forms.AnchorStyles.Right;
            this.LabelAuthUser.AutoSize = true;
            this.LabelAuthUser.Location = new System.Drawing.Point(3, 64);
            this.LabelAuthUser.Name = "LabelAuthUser";
            this.LabelAuthUser.Size = new System.Drawing.Size(71, 15);
            this.LabelAuthUser.TabIndex = 5;
            this.LabelAuthUser.Text = "Username";
            // 
            // checkShareOverLan
            // 
            this.checkShareOverLan.AutoSize = true;
            this.checkShareOverLan.Location = new System.Drawing.Point(80, 3);
            this.checkShareOverLan.Name = "checkShareOverLan";
            this.checkShareOverLan.Size = new System.Drawing.Size(205, 19);
            this.checkShareOverLan.TabIndex = 8;
            this.checkShareOverLan.Text = "Allow Clients from LAN";
            this.checkShareOverLan.UseVisualStyleBackColor = true;
            // 
            // NumProxyPort
            // 
            this.NumProxyPort.ImeMode = System.Windows.Forms.ImeMode.Off;
            this.NumProxyPort.Location = new System.Drawing.Point(80, 28);
            this.NumProxyPort.Maximum = new decimal(new int[] {
            65535,
            0,
            0,
            0});
            this.NumProxyPort.Name = "NumProxyPort";
            this.NumProxyPort.Size = new System.Drawing.Size(236, 25);
            this.NumProxyPort.TabIndex = 9;
            // 
            // ProxyPortLabel
            // 
            this.ProxyPortLabel.Anchor = System.Windows.Forms.AnchorStyles.Right;
            this.ProxyPortLabel.AutoSize = true;
            this.ProxyPortLabel.Location = new System.Drawing.Point(35, 33);
            this.ProxyPortLabel.Name = "ProxyPortLabel";
            this.ProxyPortLabel.Size = new System.Drawing.Size(39, 15);
            this.ProxyPortLabel.TabIndex = 3;
            this.ProxyPortLabel.Text = "Port";
            // 
            // tableLayoutPanel10
            // 
            this.tableLayoutPanel10.Anchor = System.Windows.Forms.AnchorStyles.None;
            this.tableLayoutPanel10.AutoSize = true;
            this.tableLayoutPanel10.ColumnCount = 1;
            this.tableLayoutPanel10.ColumnStyles.Add(new System.Windows.Forms.ColumnStyle(System.Windows.Forms.SizeType.Percent, 100F));
            this.tableLayoutPanel10.Controls.Add(this.tableLayoutPanel3, 0, 2);
            this.tableLayoutPanel10.Controls.Add(this.tableLayoutPanel5, 0, 1);
            this.tableLayoutPanel10.Location = new System.Drawing.Point(445, 268);
            this.tableLayoutPanel10.Name = "tableLayoutPanel10";
            this.tableLayoutPanel10.RowCount = 3;
            this.tableLayoutPanel10.RowStyles.Add(new System.Windows.Forms.RowStyle());
            this.tableLayoutPanel10.RowStyles.Add(new System.Windows.Forms.RowStyle());
            this.tableLayoutPanel10.RowStyles.Add(new System.Windows.Forms.RowStyle());
<<<<<<< HEAD
            this.tableLayoutPanel10.Size = new System.Drawing.Size(246, 207);
=======
            this.tableLayoutPanel10.Size = new System.Drawing.Size(186, 218);
>>>>>>> a1993b0c
            this.tableLayoutPanel10.TabIndex = 3;
            // 
            // tableLayoutPanel3
            // 
            this.tableLayoutPanel3.Anchor = System.Windows.Forms.AnchorStyles.Bottom;
            this.tableLayoutPanel3.AutoSize = true;
            this.tableLayoutPanel3.AutoSizeMode = System.Windows.Forms.AutoSizeMode.GrowAndShrink;
            this.tableLayoutPanel3.ColumnCount = 2;
            this.tableLayoutPanel3.ColumnStyles.Add(new System.Windows.Forms.ColumnStyle());
            this.tableLayoutPanel3.ColumnStyles.Add(new System.Windows.Forms.ColumnStyle());
            this.tableLayoutPanel3.ColumnStyles.Add(new System.Windows.Forms.ColumnStyle(System.Windows.Forms.SizeType.Absolute, 23F));
            this.tableLayoutPanel3.Controls.Add(this.MyCancelButton, 1, 0);
            this.tableLayoutPanel3.Controls.Add(this.OKButton, 0, 0);
<<<<<<< HEAD
            this.tableLayoutPanel3.Location = new System.Drawing.Point(33, 162);
=======
            this.tableLayoutPanel3.Location = new System.Drawing.Point(3, 173);
>>>>>>> a1993b0c
            this.tableLayoutPanel3.Margin = new System.Windows.Forms.Padding(3, 3, 0, 3);
            this.tableLayoutPanel3.Name = "tableLayoutPanel3";
            this.tableLayoutPanel3.RowCount = 1;
            this.tableLayoutPanel3.RowStyles.Add(new System.Windows.Forms.RowStyle());
            this.tableLayoutPanel3.Size = new System.Drawing.Size(183, 42);
            this.tableLayoutPanel3.TabIndex = 14;
            // 
            // MyCancelButton
            // 
            this.MyCancelButton.DialogResult = System.Windows.Forms.DialogResult.Cancel;
            this.MyCancelButton.Dock = System.Windows.Forms.DockStyle.Right;
            this.MyCancelButton.Location = new System.Drawing.Point(96, 3);
            this.MyCancelButton.Margin = new System.Windows.Forms.Padding(3, 3, 0, 0);
            this.MyCancelButton.Name = "MyCancelButton";
            this.MyCancelButton.Size = new System.Drawing.Size(87, 39);
            this.MyCancelButton.TabIndex = 22;
            this.MyCancelButton.Text = "Cancel";
            this.MyCancelButton.UseVisualStyleBackColor = true;
            this.MyCancelButton.Click += new System.EventHandler(this.CancelButton_Click);
            // 
            // OKButton
            // 
            this.OKButton.DialogResult = System.Windows.Forms.DialogResult.OK;
            this.OKButton.Dock = System.Windows.Forms.DockStyle.Right;
            this.OKButton.Location = new System.Drawing.Point(3, 3);
            this.OKButton.Margin = new System.Windows.Forms.Padding(3, 3, 3, 0);
            this.OKButton.Name = "OKButton";
            this.OKButton.Size = new System.Drawing.Size(87, 39);
            this.OKButton.TabIndex = 21;
            this.OKButton.Text = "OK";
            this.OKButton.UseVisualStyleBackColor = true;
            this.OKButton.Click += new System.EventHandler(this.OKButton_Click);
            // 
            // tableLayoutPanel5
            // 
            this.tableLayoutPanel5.Anchor = System.Windows.Forms.AnchorStyles.Bottom;
            this.tableLayoutPanel5.AutoSize = true;
            this.tableLayoutPanel5.AutoSizeMode = System.Windows.Forms.AutoSizeMode.GrowAndShrink;
            this.tableLayoutPanel5.ColumnCount = 2;
            this.tableLayoutPanel5.ColumnStyles.Add(new System.Windows.Forms.ColumnStyle());
            this.tableLayoutPanel5.ColumnStyles.Add(new System.Windows.Forms.ColumnStyle());
            this.tableLayoutPanel5.Controls.Add(this.ReconnectLabel, 0, 4);
            this.tableLayoutPanel5.Controls.Add(this.NumReconnect, 1, 4);
            this.tableLayoutPanel5.Controls.Add(this.TTLLabel, 0, 6);
            this.tableLayoutPanel5.Controls.Add(this.NumTTL, 1, 6);
            this.tableLayoutPanel5.Controls.Add(this.labelTimeout, 0, 5);
            this.tableLayoutPanel5.Controls.Add(this.NumTimeout, 1, 5);
            this.tableLayoutPanel5.Controls.Add(this.DNSText, 1, 1);
            this.tableLayoutPanel5.Controls.Add(this.buttonDefault, 1, 0);
            this.tableLayoutPanel5.Controls.Add(this.label2, 0, 1);
            this.tableLayoutPanel5.Controls.Add(this.label3, 0, 2);
            this.tableLayoutPanel5.Controls.Add(this.LocalDNSText, 1, 2);
            this.tableLayoutPanel5.Location = new System.Drawing.Point(0, 0);
            this.tableLayoutPanel5.Margin = new System.Windows.Forms.Padding(0);
            this.tableLayoutPanel5.Name = "tableLayoutPanel5";
            this.tableLayoutPanel5.Padding = new System.Windows.Forms.Padding(3);
            this.tableLayoutPanel5.RowCount = 7;
            this.tableLayoutPanel5.RowStyles.Add(new System.Windows.Forms.RowStyle());
            this.tableLayoutPanel5.RowStyles.Add(new System.Windows.Forms.RowStyle());
            this.tableLayoutPanel5.RowStyles.Add(new System.Windows.Forms.RowStyle());
            this.tableLayoutPanel5.RowStyles.Add(new System.Windows.Forms.RowStyle());
            this.tableLayoutPanel5.RowStyles.Add(new System.Windows.Forms.RowStyle());
            this.tableLayoutPanel5.RowStyles.Add(new System.Windows.Forms.RowStyle());
<<<<<<< HEAD
            this.tableLayoutPanel5.Size = new System.Drawing.Size(246, 159);
=======
            this.tableLayoutPanel5.RowStyles.Add(new System.Windows.Forms.RowStyle());
            this.tableLayoutPanel5.Size = new System.Drawing.Size(186, 170);
>>>>>>> a1993b0c
            this.tableLayoutPanel5.TabIndex = 3;
            // 
            // ReconnectLabel
            // 
            this.ReconnectLabel.Anchor = System.Windows.Forms.AnchorStyles.Right;
            this.ReconnectLabel.AutoSize = true;
<<<<<<< HEAD
            this.ReconnectLabel.Location = new System.Drawing.Point(46, 71);
=======
            this.ReconnectLabel.Location = new System.Drawing.Point(6, 93);
>>>>>>> a1993b0c
            this.ReconnectLabel.Name = "ReconnectLabel";
            this.ReconnectLabel.Size = new System.Drawing.Size(79, 15);
            this.ReconnectLabel.TabIndex = 3;
            this.ReconnectLabel.Text = "Reconnect";
            // 
            // NumReconnect
            // 
            this.NumReconnect.ImeMode = System.Windows.Forms.ImeMode.Off;
<<<<<<< HEAD
            this.NumReconnect.Location = new System.Drawing.Point(131, 66);
=======
            this.NumReconnect.Location = new System.Drawing.Point(71, 89);
>>>>>>> a1993b0c
            this.NumReconnect.Maximum = new decimal(new int[] {
            20,
            0,
            0,
            0});
            this.NumReconnect.Name = "NumReconnect";
            this.NumReconnect.Size = new System.Drawing.Size(109, 25);
            this.NumReconnect.TabIndex = 18;
            // 
            // TTLLabel
            // 
            this.TTLLabel.Anchor = System.Windows.Forms.AnchorStyles.Right;
            this.TTLLabel.AutoSize = true;
<<<<<<< HEAD
            this.TTLLabel.Location = new System.Drawing.Point(94, 133);
=======
            this.TTLLabel.Location = new System.Drawing.Point(42, 147);
>>>>>>> a1993b0c
            this.TTLLabel.Name = "TTLLabel";
            this.TTLLabel.Size = new System.Drawing.Size(31, 15);
            this.TTLLabel.TabIndex = 3;
            this.TTLLabel.Text = "TTL";
            // 
            // NumTTL
            // 
            this.NumTTL.ImeMode = System.Windows.Forms.ImeMode.Off;
<<<<<<< HEAD
            this.NumTTL.Location = new System.Drawing.Point(131, 128);
=======
            this.NumTTL.Location = new System.Drawing.Point(71, 143);
>>>>>>> a1993b0c
            this.NumTTL.Maximum = new decimal(new int[] {
            600,
            0,
            0,
            0});
            this.NumTTL.Name = "NumTTL";
            this.NumTTL.Size = new System.Drawing.Size(109, 25);
            this.NumTTL.TabIndex = 20;
            // 
            // labelTimeout
            // 
            this.labelTimeout.Anchor = System.Windows.Forms.AnchorStyles.Right;
            this.labelTimeout.AutoSize = true;
<<<<<<< HEAD
            this.labelTimeout.Location = new System.Drawing.Point(6, 102);
=======
            this.labelTimeout.Location = new System.Drawing.Point(12, 120);
>>>>>>> a1993b0c
            this.labelTimeout.Name = "labelTimeout";
            this.labelTimeout.Size = new System.Drawing.Size(119, 15);
            this.labelTimeout.TabIndex = 3;
            this.labelTimeout.Text = "ConnectTimeout";
            // 
            // NumTimeout
            // 
            this.NumTimeout.ImeMode = System.Windows.Forms.ImeMode.Off;
<<<<<<< HEAD
            this.NumTimeout.Location = new System.Drawing.Point(131, 97);
=======
            this.NumTimeout.Location = new System.Drawing.Point(71, 116);
>>>>>>> a1993b0c
            this.NumTimeout.Maximum = new decimal(new int[] {
            60,
            0,
            0,
            0});
            this.NumTimeout.Name = "NumTimeout";
            this.NumTimeout.Size = new System.Drawing.Size(109, 25);
            this.NumTimeout.TabIndex = 19;
            // 
            // DNSText
            // 
            this.DNSText.ImeMode = System.Windows.Forms.ImeMode.Off;
            this.DNSText.Location = new System.Drawing.Point(131, 35);
            this.DNSText.MaxLength = 0;
            this.DNSText.Name = "DNSText";
            this.DNSText.Size = new System.Drawing.Size(109, 25);
            this.DNSText.TabIndex = 17;
            this.DNSText.WordWrap = false;
            // 
            // buttonDefault
            // 
            this.buttonDefault.Location = new System.Drawing.Point(131, 6);
            this.buttonDefault.Name = "buttonDefault";
            this.buttonDefault.Size = new System.Drawing.Size(109, 23);
            this.buttonDefault.TabIndex = 16;
            this.buttonDefault.Text = "Set Default";
            this.buttonDefault.UseVisualStyleBackColor = true;
            this.buttonDefault.Click += new System.EventHandler(this.buttonDefault_Click);
            // 
            // label2
            // 
            this.label2.Anchor = System.Windows.Forms.AnchorStyles.Right;
            this.label2.AutoSize = true;
            this.label2.Location = new System.Drawing.Point(94, 40);
            this.label2.Name = "label2";
            this.label2.Size = new System.Drawing.Size(31, 15);
            this.label2.TabIndex = 3;
            this.label2.Text = "DNS";
            // 
            // label3
            // 
            this.label3.Anchor = System.Windows.Forms.AnchorStyles.Right;
            this.label3.AutoSize = true;
            this.label3.Location = new System.Drawing.Point(6, 66);
            this.label3.Name = "label3";
            this.label3.Size = new System.Drawing.Size(59, 12);
            this.label3.TabIndex = 3;
            this.label3.Text = "Local DNS";
            // 
            // LocalDNSText
            // 
            this.LocalDNSText.ImeMode = System.Windows.Forms.ImeMode.Off;
            this.LocalDNSText.Location = new System.Drawing.Point(71, 62);
            this.LocalDNSText.MaxLength = 0;
            this.LocalDNSText.Name = "LocalDNSText";
            this.LocalDNSText.Size = new System.Drawing.Size(109, 21);
            this.LocalDNSText.TabIndex = 17;
            this.LocalDNSText.WordWrap = false;
            // 
            // SettingsForm
            // 
            this.AutoScaleMode = System.Windows.Forms.AutoScaleMode.None;
            this.AutoSize = true;
            this.AutoSizeMode = System.Windows.Forms.AutoSizeMode.GrowAndShrink;
            this.ClientSize = new System.Drawing.Size(728, 513);
            this.Controls.Add(this.tableLayoutPanel1);
            this.FormBorderStyle = System.Windows.Forms.FormBorderStyle.FixedSingle;
            this.MaximizeBox = false;
            this.MinimizeBox = false;
            this.Name = "SettingsForm";
            this.Padding = new System.Windows.Forms.Padding(12, 13, 12, 13);
            this.StartPosition = System.Windows.Forms.FormStartPosition.CenterScreen;
            this.Text = "SettingsForm";
            this.FormClosed += new System.Windows.Forms.FormClosedEventHandler(this.SettingsForm_FormClosed);
            this.tableLayoutPanel1.ResumeLayout(false);
            this.tableLayoutPanel1.PerformLayout();
            this.tableLayoutPanel2.ResumeLayout(false);
            this.tableLayoutPanel2.PerformLayout();
            this.Socks5ProxyGroup.ResumeLayout(false);
            this.Socks5ProxyGroup.PerformLayout();
            this.tableLayoutPanel9.ResumeLayout(false);
            this.tableLayoutPanel9.PerformLayout();
            ((System.ComponentModel.ISupportInitialize)(this.NumS5Port)).EndInit();
            this.ListenGroup.ResumeLayout(false);
            this.ListenGroup.PerformLayout();
            this.tableLayoutPanel4.ResumeLayout(false);
            this.tableLayoutPanel4.PerformLayout();
            ((System.ComponentModel.ISupportInitialize)(this.NumProxyPort)).EndInit();
            this.tableLayoutPanel10.ResumeLayout(false);
            this.tableLayoutPanel10.PerformLayout();
            this.tableLayoutPanel3.ResumeLayout(false);
            this.tableLayoutPanel5.ResumeLayout(false);
            this.tableLayoutPanel5.PerformLayout();
            ((System.ComponentModel.ISupportInitialize)(this.NumReconnect)).EndInit();
            ((System.ComponentModel.ISupportInitialize)(this.NumTTL)).EndInit();
            ((System.ComponentModel.ISupportInitialize)(this.NumTimeout)).EndInit();
            this.ResumeLayout(false);
            this.PerformLayout();

        }

        #endregion

        private System.Windows.Forms.TableLayoutPanel tableLayoutPanel1;
        private System.Windows.Forms.GroupBox Socks5ProxyGroup;
        private System.Windows.Forms.TableLayoutPanel tableLayoutPanel9;
        private System.Windows.Forms.TextBox TextS5Pass;
        private System.Windows.Forms.TextBox TextS5User;
        private System.Windows.Forms.Label LabelS5Password;
        private System.Windows.Forms.Label LabelS5Server;
        private System.Windows.Forms.Label LabelS5Port;
        private System.Windows.Forms.TextBox TextS5Server;
        private System.Windows.Forms.NumericUpDown NumS5Port;
        private System.Windows.Forms.Label LabelS5Username;
        private System.Windows.Forms.CheckBox CheckSockProxy;
        private System.Windows.Forms.TableLayoutPanel tableLayoutPanel10;
        private System.Windows.Forms.TableLayoutPanel tableLayoutPanel3;
        private System.Windows.Forms.Button MyCancelButton;
        private System.Windows.Forms.Button OKButton;
        private System.Windows.Forms.TableLayoutPanel tableLayoutPanel5;
        private System.Windows.Forms.NumericUpDown NumProxyPort;
        private System.Windows.Forms.Label ProxyPortLabel;
        private System.Windows.Forms.Label ReconnectLabel;
        private System.Windows.Forms.NumericUpDown NumReconnect;
        private System.Windows.Forms.Label TTLLabel;
        private System.Windows.Forms.NumericUpDown NumTTL;
        private System.Windows.Forms.TableLayoutPanel tableLayoutPanel2;
        private System.Windows.Forms.Label LabelRandom;
        private System.Windows.Forms.ComboBox RandomComboBox;
        private System.Windows.Forms.CheckBox CheckAutoBan;
        private System.Windows.Forms.CheckBox checkRandom;
        private System.Windows.Forms.CheckBox checkAutoStartup;
        private System.Windows.Forms.CheckBox checkShareOverLan;
        private System.Windows.Forms.ComboBox comboProxyType;
        private System.Windows.Forms.GroupBox ListenGroup;
        private System.Windows.Forms.TableLayoutPanel tableLayoutPanel4;
        private System.Windows.Forms.TextBox TextAuthPass;
        private System.Windows.Forms.Label LabelAuthPass;
        private System.Windows.Forms.TextBox TextAuthUser;
        private System.Windows.Forms.Label LabelAuthUser;
        private System.Windows.Forms.CheckBox checkBoxPacProxy;
        private System.Windows.Forms.Label label1;
        private System.Windows.Forms.TextBox TextUserAgent;
        private System.Windows.Forms.Label label2;
        private System.Windows.Forms.TextBox DNSText;
        private System.Windows.Forms.Label labelTimeout;
        private System.Windows.Forms.NumericUpDown NumTimeout;
        private System.Windows.Forms.Button buttonDefault;
        private System.Windows.Forms.CheckBox checkBalanceInGroup;
<<<<<<< HEAD
        private System.Windows.Forms.CheckBox checkSwitchAutoCloseAll;
=======
        private System.Windows.Forms.Label label3;
        private System.Windows.Forms.TextBox LocalDNSText;
>>>>>>> a1993b0c
    }
}<|MERGE_RESOLUTION|>--- conflicted
+++ resolved
@@ -110,11 +110,7 @@
             this.tableLayoutPanel1.RowStyles.Add(new System.Windows.Forms.RowStyle());
             this.tableLayoutPanel1.RowStyles.Add(new System.Windows.Forms.RowStyle());
             this.tableLayoutPanel1.RowStyles.Add(new System.Windows.Forms.RowStyle());
-<<<<<<< HEAD
             this.tableLayoutPanel1.Size = new System.Drawing.Size(731, 478);
-=======
-            this.tableLayoutPanel1.Size = new System.Drawing.Size(581, 479);
->>>>>>> a1993b0c
             this.tableLayoutPanel1.TabIndex = 0;
             // 
             // tableLayoutPanel2
@@ -514,11 +510,7 @@
             this.tableLayoutPanel10.RowStyles.Add(new System.Windows.Forms.RowStyle());
             this.tableLayoutPanel10.RowStyles.Add(new System.Windows.Forms.RowStyle());
             this.tableLayoutPanel10.RowStyles.Add(new System.Windows.Forms.RowStyle());
-<<<<<<< HEAD
             this.tableLayoutPanel10.Size = new System.Drawing.Size(246, 207);
-=======
-            this.tableLayoutPanel10.Size = new System.Drawing.Size(186, 218);
->>>>>>> a1993b0c
             this.tableLayoutPanel10.TabIndex = 3;
             // 
             // tableLayoutPanel3
@@ -532,11 +524,7 @@
             this.tableLayoutPanel3.ColumnStyles.Add(new System.Windows.Forms.ColumnStyle(System.Windows.Forms.SizeType.Absolute, 23F));
             this.tableLayoutPanel3.Controls.Add(this.MyCancelButton, 1, 0);
             this.tableLayoutPanel3.Controls.Add(this.OKButton, 0, 0);
-<<<<<<< HEAD
             this.tableLayoutPanel3.Location = new System.Drawing.Point(33, 162);
-=======
-            this.tableLayoutPanel3.Location = new System.Drawing.Point(3, 173);
->>>>>>> a1993b0c
             this.tableLayoutPanel3.Margin = new System.Windows.Forms.Padding(3, 3, 0, 3);
             this.tableLayoutPanel3.Name = "tableLayoutPanel3";
             this.tableLayoutPanel3.RowCount = 1;
@@ -600,23 +588,15 @@
             this.tableLayoutPanel5.RowStyles.Add(new System.Windows.Forms.RowStyle());
             this.tableLayoutPanel5.RowStyles.Add(new System.Windows.Forms.RowStyle());
             this.tableLayoutPanel5.RowStyles.Add(new System.Windows.Forms.RowStyle());
-<<<<<<< HEAD
-            this.tableLayoutPanel5.Size = new System.Drawing.Size(246, 159);
-=======
+            this.tableLayoutPanel5.Size = new System.Drawing.Size(246, 170);
             this.tableLayoutPanel5.RowStyles.Add(new System.Windows.Forms.RowStyle());
-            this.tableLayoutPanel5.Size = new System.Drawing.Size(186, 170);
->>>>>>> a1993b0c
             this.tableLayoutPanel5.TabIndex = 3;
             // 
             // ReconnectLabel
             // 
             this.ReconnectLabel.Anchor = System.Windows.Forms.AnchorStyles.Right;
             this.ReconnectLabel.AutoSize = true;
-<<<<<<< HEAD
-            this.ReconnectLabel.Location = new System.Drawing.Point(46, 71);
-=======
-            this.ReconnectLabel.Location = new System.Drawing.Point(6, 93);
->>>>>>> a1993b0c
+            this.ReconnectLabel.Location = new System.Drawing.Point(46, 93);
             this.ReconnectLabel.Name = "ReconnectLabel";
             this.ReconnectLabel.Size = new System.Drawing.Size(79, 15);
             this.ReconnectLabel.TabIndex = 3;
@@ -625,11 +605,7 @@
             // NumReconnect
             // 
             this.NumReconnect.ImeMode = System.Windows.Forms.ImeMode.Off;
-<<<<<<< HEAD
-            this.NumReconnect.Location = new System.Drawing.Point(131, 66);
-=======
-            this.NumReconnect.Location = new System.Drawing.Point(71, 89);
->>>>>>> a1993b0c
+            this.NumReconnect.Location = new System.Drawing.Point(131, 89);
             this.NumReconnect.Maximum = new decimal(new int[] {
             20,
             0,
@@ -643,11 +619,7 @@
             // 
             this.TTLLabel.Anchor = System.Windows.Forms.AnchorStyles.Right;
             this.TTLLabel.AutoSize = true;
-<<<<<<< HEAD
-            this.TTLLabel.Location = new System.Drawing.Point(94, 133);
-=======
-            this.TTLLabel.Location = new System.Drawing.Point(42, 147);
->>>>>>> a1993b0c
+            this.TTLLabel.Location = new System.Drawing.Point(94, 147);
             this.TTLLabel.Name = "TTLLabel";
             this.TTLLabel.Size = new System.Drawing.Size(31, 15);
             this.TTLLabel.TabIndex = 3;
@@ -656,11 +628,7 @@
             // NumTTL
             // 
             this.NumTTL.ImeMode = System.Windows.Forms.ImeMode.Off;
-<<<<<<< HEAD
-            this.NumTTL.Location = new System.Drawing.Point(131, 128);
-=======
-            this.NumTTL.Location = new System.Drawing.Point(71, 143);
->>>>>>> a1993b0c
+            this.NumTTL.Location = new System.Drawing.Point(131, 143);
             this.NumTTL.Maximum = new decimal(new int[] {
             600,
             0,
@@ -674,11 +642,7 @@
             // 
             this.labelTimeout.Anchor = System.Windows.Forms.AnchorStyles.Right;
             this.labelTimeout.AutoSize = true;
-<<<<<<< HEAD
-            this.labelTimeout.Location = new System.Drawing.Point(6, 102);
-=======
             this.labelTimeout.Location = new System.Drawing.Point(12, 120);
->>>>>>> a1993b0c
             this.labelTimeout.Name = "labelTimeout";
             this.labelTimeout.Size = new System.Drawing.Size(119, 15);
             this.labelTimeout.TabIndex = 3;
@@ -687,11 +651,7 @@
             // NumTimeout
             // 
             this.NumTimeout.ImeMode = System.Windows.Forms.ImeMode.Off;
-<<<<<<< HEAD
-            this.NumTimeout.Location = new System.Drawing.Point(131, 97);
-=======
-            this.NumTimeout.Location = new System.Drawing.Point(71, 116);
->>>>>>> a1993b0c
+            this.NumTimeout.Location = new System.Drawing.Point(131, 116);
             this.NumTimeout.Maximum = new decimal(new int[] {
             60,
             0,
@@ -841,11 +801,8 @@
         private System.Windows.Forms.NumericUpDown NumTimeout;
         private System.Windows.Forms.Button buttonDefault;
         private System.Windows.Forms.CheckBox checkBalanceInGroup;
-<<<<<<< HEAD
         private System.Windows.Forms.CheckBox checkSwitchAutoCloseAll;
-=======
         private System.Windows.Forms.Label label3;
         private System.Windows.Forms.TextBox LocalDNSText;
->>>>>>> a1993b0c
     }
 }