﻿namespace Shadowsocks.View
{
    partial class SettingsForm
    {
        /// <summary>
        /// Required designer variable.
        /// </summary>
        private System.ComponentModel.IContainer components = null;

        /// <summary>
        /// Clean up any resources being used.
        /// </summary>
        /// <param name="disposing">true if managed resources should be disposed; otherwise, false.</param>
        protected override void Dispose(bool disposing)
        {
            if (disposing && (components != null))
            {
                components.Dispose();
            }
            base.Dispose(disposing);
        }

        #region Windows Form Designer generated code

        /// <summary>
        /// Required method for Designer support - do not modify
        /// the contents of this method with the code editor.
        /// </summary>
        private void InitializeComponent()
        {
            this.tableLayoutPanel1 = new System.Windows.Forms.TableLayoutPanel();
            this.tableLayoutPanel2 = new System.Windows.Forms.TableLayoutPanel();
            this.LabelRandom = new System.Windows.Forms.Label();
            this.RandomComboBox = new System.Windows.Forms.ComboBox();
            this.CheckAutoBan = new System.Windows.Forms.CheckBox();
            this.checkRandom = new System.Windows.Forms.CheckBox();
            this.checkAutoStartup = new System.Windows.Forms.CheckBox();
            this.checkBalanceInGroup = new System.Windows.Forms.CheckBox();
            this.checkSwitchAutoCloseAll = new System.Windows.Forms.CheckBox();
            this.Socks5ProxyGroup = new System.Windows.Forms.GroupBox();
            this.tableLayoutPanel9 = new System.Windows.Forms.TableLayoutPanel();
            this.LabelS5Password = new System.Windows.Forms.Label();
            this.LabelS5Username = new System.Windows.Forms.Label();
            this.TextS5Pass = new System.Windows.Forms.TextBox();
            this.LabelS5Port = new System.Windows.Forms.Label();
            this.TextS5User = new System.Windows.Forms.TextBox();
            this.LabelS5Server = new System.Windows.Forms.Label();
            this.NumS5Port = new System.Windows.Forms.NumericUpDown();
            this.TextS5Server = new System.Windows.Forms.TextBox();
            this.comboProxyType = new System.Windows.Forms.ComboBox();
            this.CheckSockProxy = new System.Windows.Forms.CheckBox();
            this.checkBoxPacProxy = new System.Windows.Forms.CheckBox();
            this.label1 = new System.Windows.Forms.Label();
            this.TextUserAgent = new System.Windows.Forms.TextBox();
            this.ListenGroup = new System.Windows.Forms.GroupBox();
            this.tableLayoutPanel4 = new System.Windows.Forms.TableLayoutPanel();
            this.TextAuthPass = new System.Windows.Forms.TextBox();
            this.LabelAuthPass = new System.Windows.Forms.Label();
            this.TextAuthUser = new System.Windows.Forms.TextBox();
            this.LabelAuthUser = new System.Windows.Forms.Label();
            this.checkShareOverLan = new System.Windows.Forms.CheckBox();
            this.NumProxyPort = new System.Windows.Forms.NumericUpDown();
            this.ProxyPortLabel = new System.Windows.Forms.Label();
            this.tableLayoutPanel10 = new System.Windows.Forms.TableLayoutPanel();
            this.tableLayoutPanel3 = new System.Windows.Forms.TableLayoutPanel();
            this.MyCancelButton = new System.Windows.Forms.Button();
            this.OKButton = new System.Windows.Forms.Button();
            this.tableLayoutPanel5 = new System.Windows.Forms.TableLayoutPanel();
            this.ReconnectLabel = new System.Windows.Forms.Label();
            this.NumReconnect = new System.Windows.Forms.NumericUpDown();
            this.TTLLabel = new System.Windows.Forms.Label();
            this.NumTTL = new System.Windows.Forms.NumericUpDown();
            this.labelTimeout = new System.Windows.Forms.Label();
            this.NumTimeout = new System.Windows.Forms.NumericUpDown();
            this.DNSText = new System.Windows.Forms.TextBox();
            this.buttonDefault = new System.Windows.Forms.Button();
            this.label2 = new System.Windows.Forms.Label();
            this.label3 = new System.Windows.Forms.Label();
            this.LocalDNSText = new System.Windows.Forms.TextBox();
<<<<<<< HEAD
            this.tableLayoutPanel6 = new System.Windows.Forms.TableLayoutPanel();
            this.LabelLogging = new System.Windows.Forms.Label();
            this.CheckLogEnable = new System.Windows.Forms.CheckBox();
=======
>>>>>>> 5b5b39c7
            this.tableLayoutPanel1.SuspendLayout();
            this.tableLayoutPanel2.SuspendLayout();
            this.Socks5ProxyGroup.SuspendLayout();
            this.tableLayoutPanel9.SuspendLayout();
            ((System.ComponentModel.ISupportInitialize)(this.NumS5Port)).BeginInit();
            this.ListenGroup.SuspendLayout();
            this.tableLayoutPanel4.SuspendLayout();
            ((System.ComponentModel.ISupportInitialize)(this.NumProxyPort)).BeginInit();
            this.tableLayoutPanel10.SuspendLayout();
            this.tableLayoutPanel3.SuspendLayout();
            this.tableLayoutPanel5.SuspendLayout();
            ((System.ComponentModel.ISupportInitialize)(this.NumReconnect)).BeginInit();
            ((System.ComponentModel.ISupportInitialize)(this.NumTTL)).BeginInit();
            ((System.ComponentModel.ISupportInitialize)(this.NumTimeout)).BeginInit();
            this.tableLayoutPanel6.SuspendLayout();
            this.SuspendLayout();
            // 
            // tableLayoutPanel1
            // 
            this.tableLayoutPanel1.AutoSize = true;
            this.tableLayoutPanel1.AutoSizeMode = System.Windows.Forms.AutoSizeMode.GrowAndShrink;
            this.tableLayoutPanel1.ColumnCount = 2;
            this.tableLayoutPanel1.ColumnStyles.Add(new System.Windows.Forms.ColumnStyle());
            this.tableLayoutPanel1.ColumnStyles.Add(new System.Windows.Forms.ColumnStyle());
            this.tableLayoutPanel1.Controls.Add(this.tableLayoutPanel2, 1, 0);
            this.tableLayoutPanel1.Controls.Add(this.Socks5ProxyGroup, 0, 0);
            this.tableLayoutPanel1.Controls.Add(this.ListenGroup, 0, 2);
            this.tableLayoutPanel1.Controls.Add(this.tableLayoutPanel10, 1, 2);
            this.tableLayoutPanel1.Controls.Add(this.tableLayoutPanel6, 1, 1);
            this.tableLayoutPanel1.Location = new System.Drawing.Point(15, 16);
            this.tableLayoutPanel1.Name = "tableLayoutPanel1";
            this.tableLayoutPanel1.RowCount = 3;
            this.tableLayoutPanel1.RowStyles.Add(new System.Windows.Forms.RowStyle());
            this.tableLayoutPanel1.RowStyles.Add(new System.Windows.Forms.RowStyle());
            this.tableLayoutPanel1.RowStyles.Add(new System.Windows.Forms.RowStyle());
<<<<<<< HEAD
            this.tableLayoutPanel1.Size = new System.Drawing.Size(581, 479);
=======
            this.tableLayoutPanel1.Size = new System.Drawing.Size(731, 478);
>>>>>>> 5b5b39c7
            this.tableLayoutPanel1.TabIndex = 0;
            // 
            // tableLayoutPanel2
            // 
            this.tableLayoutPanel2.AutoSize = true;
            this.tableLayoutPanel2.ColumnCount = 2;
            this.tableLayoutPanel2.ColumnStyles.Add(new System.Windows.Forms.ColumnStyle());
            this.tableLayoutPanel2.ColumnStyles.Add(new System.Windows.Forms.ColumnStyle(System.Windows.Forms.SizeType.Percent, 100F));
            this.tableLayoutPanel2.Controls.Add(this.LabelRandom, 0, 3);
            this.tableLayoutPanel2.Controls.Add(this.RandomComboBox, 1, 3);
            this.tableLayoutPanel2.Controls.Add(this.CheckAutoBan, 1, 5);
            this.tableLayoutPanel2.Controls.Add(this.checkRandom, 1, 2);
            this.tableLayoutPanel2.Controls.Add(this.checkAutoStartup, 1, 0);
            this.tableLayoutPanel2.Controls.Add(this.checkBalanceInGroup, 1, 4);
            this.tableLayoutPanel2.Controls.Add(this.checkSwitchAutoCloseAll, 1, 1);
            this.tableLayoutPanel2.Location = new System.Drawing.Point(408, 3);
            this.tableLayoutPanel2.Name = "tableLayoutPanel2";
            this.tableLayoutPanel2.RowCount = 6;
            this.tableLayoutPanel2.RowStyles.Add(new System.Windows.Forms.RowStyle());
            this.tableLayoutPanel2.RowStyles.Add(new System.Windows.Forms.RowStyle());
            this.tableLayoutPanel2.RowStyles.Add(new System.Windows.Forms.RowStyle());
            this.tableLayoutPanel2.RowStyles.Add(new System.Windows.Forms.RowStyle());
            this.tableLayoutPanel2.RowStyles.Add(new System.Windows.Forms.RowStyle());
            this.tableLayoutPanel2.RowStyles.Add(new System.Windows.Forms.RowStyle());
            this.tableLayoutPanel2.Size = new System.Drawing.Size(320, 158);
            this.tableLayoutPanel2.TabIndex = 2;
            // 
            // LabelRandom
            // 
            this.LabelRandom.AutoSize = true;
            this.LabelRandom.Dock = System.Windows.Forms.DockStyle.Fill;
            this.LabelRandom.Location = new System.Drawing.Point(3, 75);
            this.LabelRandom.Name = "LabelRandom";
            this.LabelRandom.Size = new System.Drawing.Size(63, 33);
            this.LabelRandom.TabIndex = 12;
            this.LabelRandom.Text = "Balance";
            this.LabelRandom.TextAlign = System.Drawing.ContentAlignment.MiddleRight;
            // 
            // RandomComboBox
            // 
            this.RandomComboBox.Anchor = System.Windows.Forms.AnchorStyles.None;
            this.RandomComboBox.DropDownStyle = System.Windows.Forms.ComboBoxStyle.DropDownList;
            this.RandomComboBox.FormattingEnabled = true;
            this.RandomComboBox.Items.AddRange(new object[] {
            "OneByOne",
            "Random",
            "FastDownloadSpeed",
            "LowLatency",
            "LowException",
            "SelectedFirst",
            "Timer"});
            this.RandomComboBox.Location = new System.Drawing.Point(121, 78);
            this.RandomComboBox.Margin = new System.Windows.Forms.Padding(3, 3, 3, 7);
            this.RandomComboBox.Name = "RandomComboBox";
            this.RandomComboBox.Size = new System.Drawing.Size(147, 23);
            this.RandomComboBox.TabIndex = 14;
            // 
            // CheckAutoBan
            // 
            this.CheckAutoBan.AutoSize = true;
            this.CheckAutoBan.Enabled = false;
            this.CheckAutoBan.Location = new System.Drawing.Point(72, 136);
            this.CheckAutoBan.Name = "CheckAutoBan";
            this.CheckAutoBan.Size = new System.Drawing.Size(85, 19);
            this.CheckAutoBan.TabIndex = 15;
            this.CheckAutoBan.Text = "AutoBan";
            this.CheckAutoBan.UseVisualStyleBackColor = true;
            // 
            // checkRandom
            // 
            this.checkRandom.AutoSize = true;
            this.checkRandom.Location = new System.Drawing.Point(72, 53);
            this.checkRandom.Name = "checkRandom";
            this.checkRandom.Size = new System.Drawing.Size(125, 19);
            this.checkRandom.TabIndex = 13;
            this.checkRandom.Text = "Load balance";
            this.checkRandom.UseVisualStyleBackColor = true;
            // 
            // checkAutoStartup
            // 
            this.checkAutoStartup.AutoSize = true;
            this.checkAutoStartup.Location = new System.Drawing.Point(72, 3);
            this.checkAutoStartup.Name = "checkAutoStartup";
            this.checkAutoStartup.Size = new System.Drawing.Size(133, 19);
            this.checkAutoStartup.TabIndex = 12;
            this.checkAutoStartup.Text = "Start on Boot";
            this.checkAutoStartup.UseVisualStyleBackColor = true;
            // 
            // checkBalanceInGroup
            // 
            this.checkBalanceInGroup.AutoSize = true;
            this.checkBalanceInGroup.Location = new System.Drawing.Point(72, 111);
            this.checkBalanceInGroup.Name = "checkBalanceInGroup";
            this.checkBalanceInGroup.Size = new System.Drawing.Size(157, 19);
            this.checkBalanceInGroup.TabIndex = 15;
            this.checkBalanceInGroup.Text = "Balance in group";
            this.checkBalanceInGroup.UseVisualStyleBackColor = true;
            // 
            // checkSwitchAutoCloseAll
            // 
            this.checkSwitchAutoCloseAll.AutoSize = true;
            this.checkSwitchAutoCloseAll.Location = new System.Drawing.Point(72, 28);
            this.checkSwitchAutoCloseAll.Name = "checkSwitchAutoCloseAll";
            this.checkSwitchAutoCloseAll.Size = new System.Drawing.Size(245, 19);
            this.checkSwitchAutoCloseAll.TabIndex = 16;
            this.checkSwitchAutoCloseAll.Text = "Switch auto close TCP links";
            this.checkSwitchAutoCloseAll.UseVisualStyleBackColor = true;
            // 
            // Socks5ProxyGroup
            // 
            this.Socks5ProxyGroup.AutoSize = true;
            this.Socks5ProxyGroup.Controls.Add(this.tableLayoutPanel9);
            this.Socks5ProxyGroup.Location = new System.Drawing.Point(14, 0);
            this.Socks5ProxyGroup.Margin = new System.Windows.Forms.Padding(14, 0, 0, 0);
            this.Socks5ProxyGroup.Name = "Socks5ProxyGroup";
            this.tableLayoutPanel1.SetRowSpan(this.Socks5ProxyGroup, 2);
            this.Socks5ProxyGroup.Size = new System.Drawing.Size(391, 265);
            this.Socks5ProxyGroup.TabIndex = 0;
            this.Socks5ProxyGroup.TabStop = false;
            this.Socks5ProxyGroup.Text = "Remote proxy";
            // 
            // tableLayoutPanel9
            // 
            this.tableLayoutPanel9.AutoSize = true;
            this.tableLayoutPanel9.ColumnCount = 2;
            this.tableLayoutPanel9.ColumnStyles.Add(new System.Windows.Forms.ColumnStyle());
            this.tableLayoutPanel9.ColumnStyles.Add(new System.Windows.Forms.ColumnStyle());
            this.tableLayoutPanel9.Controls.Add(this.LabelS5Password, 0, 5);
            this.tableLayoutPanel9.Controls.Add(this.LabelS5Username, 0, 4);
            this.tableLayoutPanel9.Controls.Add(this.TextS5Pass, 1, 5);
            this.tableLayoutPanel9.Controls.Add(this.LabelS5Port, 0, 3);
            this.tableLayoutPanel9.Controls.Add(this.TextS5User, 1, 4);
            this.tableLayoutPanel9.Controls.Add(this.LabelS5Server, 0, 2);
            this.tableLayoutPanel9.Controls.Add(this.NumS5Port, 1, 3);
            this.tableLayoutPanel9.Controls.Add(this.TextS5Server, 1, 2);
            this.tableLayoutPanel9.Controls.Add(this.comboProxyType, 1, 1);
            this.tableLayoutPanel9.Controls.Add(this.CheckSockProxy, 0, 0);
            this.tableLayoutPanel9.Controls.Add(this.checkBoxPacProxy, 1, 0);
            this.tableLayoutPanel9.Controls.Add(this.label1, 0, 6);
            this.tableLayoutPanel9.Controls.Add(this.TextUserAgent, 1, 6);
            this.tableLayoutPanel9.Location = new System.Drawing.Point(11, 32);
            this.tableLayoutPanel9.Name = "tableLayoutPanel9";
            this.tableLayoutPanel9.RowCount = 7;
            this.tableLayoutPanel9.RowStyles.Add(new System.Windows.Forms.RowStyle());
            this.tableLayoutPanel9.RowStyles.Add(new System.Windows.Forms.RowStyle());
            this.tableLayoutPanel9.RowStyles.Add(new System.Windows.Forms.RowStyle());
            this.tableLayoutPanel9.RowStyles.Add(new System.Windows.Forms.RowStyle());
            this.tableLayoutPanel9.RowStyles.Add(new System.Windows.Forms.RowStyle());
            this.tableLayoutPanel9.RowStyles.Add(new System.Windows.Forms.RowStyle());
            this.tableLayoutPanel9.RowStyles.Add(new System.Windows.Forms.RowStyle());
            this.tableLayoutPanel9.Size = new System.Drawing.Size(374, 209);
            this.tableLayoutPanel9.TabIndex = 0;
            // 
            // LabelS5Password
            // 
            this.LabelS5Password.Anchor = System.Windows.Forms.AnchorStyles.Right;
            this.LabelS5Password.AutoSize = true;
            this.LabelS5Password.Location = new System.Drawing.Point(25, 155);
            this.LabelS5Password.Name = "LabelS5Password";
            this.LabelS5Password.Size = new System.Drawing.Size(71, 15);
            this.LabelS5Password.TabIndex = 5;
            this.LabelS5Password.Text = "Password";
            // 
            // LabelS5Username
            // 
            this.LabelS5Username.Anchor = System.Windows.Forms.AnchorStyles.Right;
            this.LabelS5Username.AutoSize = true;
            this.LabelS5Username.Location = new System.Drawing.Point(25, 124);
            this.LabelS5Username.Name = "LabelS5Username";
            this.LabelS5Username.Size = new System.Drawing.Size(71, 15);
            this.LabelS5Username.TabIndex = 4;
            this.LabelS5Username.Text = "Username";
            // 
            // TextS5Pass
            // 
            this.TextS5Pass.ImeMode = System.Windows.Forms.ImeMode.Off;
            this.TextS5Pass.Location = new System.Drawing.Point(102, 150);
            this.TextS5Pass.Name = "TextS5Pass";
            this.TextS5Pass.Size = new System.Drawing.Size(236, 25);
            this.TextS5Pass.TabIndex = 6;
            // 
            // LabelS5Port
            // 
            this.LabelS5Port.Anchor = System.Windows.Forms.AnchorStyles.Right;
            this.LabelS5Port.AutoSize = true;
            this.LabelS5Port.Location = new System.Drawing.Point(57, 93);
            this.LabelS5Port.Name = "LabelS5Port";
            this.LabelS5Port.Size = new System.Drawing.Size(39, 15);
            this.LabelS5Port.TabIndex = 1;
            this.LabelS5Port.Text = "Port";
            // 
            // TextS5User
            // 
            this.TextS5User.ImeMode = System.Windows.Forms.ImeMode.Off;
            this.TextS5User.Location = new System.Drawing.Point(102, 119);
            this.TextS5User.Name = "TextS5User";
            this.TextS5User.Size = new System.Drawing.Size(236, 25);
            this.TextS5User.TabIndex = 5;
            // 
            // LabelS5Server
            // 
            this.LabelS5Server.Anchor = System.Windows.Forms.AnchorStyles.Right;
            this.LabelS5Server.AutoSize = true;
            this.LabelS5Server.Location = new System.Drawing.Point(17, 62);
            this.LabelS5Server.Name = "LabelS5Server";
            this.LabelS5Server.Size = new System.Drawing.Size(79, 15);
            this.LabelS5Server.TabIndex = 0;
            this.LabelS5Server.Text = "Server IP";
            // 
            // NumS5Port
            // 
            this.NumS5Port.ImeMode = System.Windows.Forms.ImeMode.Off;
            this.NumS5Port.Location = new System.Drawing.Point(102, 88);
            this.NumS5Port.Maximum = new decimal(new int[] {
            65535,
            0,
            0,
            0});
            this.NumS5Port.Name = "NumS5Port";
            this.NumS5Port.Size = new System.Drawing.Size(236, 25);
            this.NumS5Port.TabIndex = 4;
            // 
            // TextS5Server
            // 
            this.TextS5Server.ImeMode = System.Windows.Forms.ImeMode.Off;
            this.TextS5Server.Location = new System.Drawing.Point(102, 57);
            this.TextS5Server.Name = "TextS5Server";
            this.TextS5Server.Size = new System.Drawing.Size(236, 25);
            this.TextS5Server.TabIndex = 3;
            // 
            // comboProxyType
            // 
            this.comboProxyType.DropDownStyle = System.Windows.Forms.ComboBoxStyle.DropDownList;
            this.comboProxyType.FormattingEnabled = true;
            this.comboProxyType.Items.AddRange(new object[] {
            "Socks5(support UDP)",
            "Http tunnel",
            "TCP Port tunnel"});
            this.comboProxyType.Location = new System.Drawing.Point(102, 28);
            this.comboProxyType.Name = "comboProxyType";
            this.comboProxyType.Size = new System.Drawing.Size(236, 23);
            this.comboProxyType.TabIndex = 2;
            // 
            // CheckSockProxy
            // 
            this.CheckSockProxy.AutoSize = true;
            this.CheckSockProxy.Location = new System.Drawing.Point(3, 3);
            this.CheckSockProxy.Name = "CheckSockProxy";
            this.CheckSockProxy.Size = new System.Drawing.Size(93, 19);
            this.CheckSockProxy.TabIndex = 0;
            this.CheckSockProxy.Text = "Proxy On";
            this.CheckSockProxy.UseVisualStyleBackColor = true;
            // 
            // checkBoxPacProxy
            // 
            this.checkBoxPacProxy.AutoSize = true;
            this.checkBoxPacProxy.Location = new System.Drawing.Point(102, 3);
            this.checkBoxPacProxy.Name = "checkBoxPacProxy";
            this.checkBoxPacProxy.Size = new System.Drawing.Size(269, 19);
            this.checkBoxPacProxy.TabIndex = 1;
            this.checkBoxPacProxy.Text = "PAC \"direct\" return this proxy";
            this.checkBoxPacProxy.UseVisualStyleBackColor = true;
            // 
            // label1
            // 
            this.label1.Anchor = System.Windows.Forms.AnchorStyles.Right;
            this.label1.AutoSize = true;
            this.label1.Location = new System.Drawing.Point(17, 186);
            this.label1.Name = "label1";
            this.label1.Size = new System.Drawing.Size(79, 15);
            this.label1.TabIndex = 5;
            this.label1.Text = "UserAgent";
            // 
            // TextUserAgent
            // 
            this.TextUserAgent.ImeMode = System.Windows.Forms.ImeMode.Off;
            this.TextUserAgent.Location = new System.Drawing.Point(102, 181);
            this.TextUserAgent.Name = "TextUserAgent";
            this.TextUserAgent.Size = new System.Drawing.Size(236, 25);
            this.TextUserAgent.TabIndex = 7;
            // 
            // ListenGroup
            // 
            this.ListenGroup.AutoSize = true;
            this.ListenGroup.Controls.Add(this.tableLayoutPanel4);
            this.ListenGroup.Location = new System.Drawing.Point(14, 265);
            this.ListenGroup.Margin = new System.Windows.Forms.Padding(14, 0, 0, 0);
            this.ListenGroup.Name = "ListenGroup";
            this.ListenGroup.Size = new System.Drawing.Size(339, 180);
            this.ListenGroup.TabIndex = 1;
            this.ListenGroup.TabStop = false;
            this.ListenGroup.Text = "Local proxy";
            // 
            // tableLayoutPanel4
            // 
            this.tableLayoutPanel4.AutoSize = true;
            this.tableLayoutPanel4.ColumnCount = 2;
            this.tableLayoutPanel4.ColumnStyles.Add(new System.Windows.Forms.ColumnStyle());
            this.tableLayoutPanel4.ColumnStyles.Add(new System.Windows.Forms.ColumnStyle());
            this.tableLayoutPanel4.Controls.Add(this.TextAuthPass, 1, 3);
            this.tableLayoutPanel4.Controls.Add(this.LabelAuthPass, 0, 3);
            this.tableLayoutPanel4.Controls.Add(this.TextAuthUser, 1, 2);
            this.tableLayoutPanel4.Controls.Add(this.LabelAuthUser, 0, 2);
            this.tableLayoutPanel4.Controls.Add(this.checkShareOverLan, 1, 0);
            this.tableLayoutPanel4.Controls.Add(this.NumProxyPort, 1, 1);
            this.tableLayoutPanel4.Controls.Add(this.ProxyPortLabel, 0, 1);
            this.tableLayoutPanel4.Location = new System.Drawing.Point(5, 32);
            this.tableLayoutPanel4.Name = "tableLayoutPanel4";
            this.tableLayoutPanel4.RowCount = 4;
            this.tableLayoutPanel4.RowStyles.Add(new System.Windows.Forms.RowStyle());
            this.tableLayoutPanel4.RowStyles.Add(new System.Windows.Forms.RowStyle());
            this.tableLayoutPanel4.RowStyles.Add(new System.Windows.Forms.RowStyle());
            this.tableLayoutPanel4.RowStyles.Add(new System.Windows.Forms.RowStyle());
            this.tableLayoutPanel4.Size = new System.Drawing.Size(328, 124);
            this.tableLayoutPanel4.TabIndex = 0;
            // 
            // TextAuthPass
            // 
            this.TextAuthPass.ImeMode = System.Windows.Forms.ImeMode.Off;
            this.TextAuthPass.Location = new System.Drawing.Point(80, 90);
            this.TextAuthPass.Name = "TextAuthPass";
            this.TextAuthPass.Size = new System.Drawing.Size(236, 25);
            this.TextAuthPass.TabIndex = 11;
            // 
            // LabelAuthPass
            // 
            this.LabelAuthPass.Anchor = System.Windows.Forms.AnchorStyles.Right;
            this.LabelAuthPass.AutoSize = true;
            this.LabelAuthPass.Location = new System.Drawing.Point(3, 98);
            this.LabelAuthPass.Name = "LabelAuthPass";
            this.LabelAuthPass.Size = new System.Drawing.Size(71, 15);
            this.LabelAuthPass.TabIndex = 8;
            this.LabelAuthPass.Text = "Password";
            // 
            // TextAuthUser
            // 
            this.TextAuthUser.ImeMode = System.Windows.Forms.ImeMode.Off;
            this.TextAuthUser.Location = new System.Drawing.Point(80, 59);
            this.TextAuthUser.Name = "TextAuthUser";
            this.TextAuthUser.Size = new System.Drawing.Size(236, 25);
            this.TextAuthUser.TabIndex = 10;
            // 
            // LabelAuthUser
            // 
            this.LabelAuthUser.Anchor = System.Windows.Forms.AnchorStyles.Right;
            this.LabelAuthUser.AutoSize = true;
            this.LabelAuthUser.Location = new System.Drawing.Point(3, 64);
            this.LabelAuthUser.Name = "LabelAuthUser";
            this.LabelAuthUser.Size = new System.Drawing.Size(71, 15);
            this.LabelAuthUser.TabIndex = 5;
            this.LabelAuthUser.Text = "Username";
            // 
            // checkShareOverLan
            // 
            this.checkShareOverLan.AutoSize = true;
            this.checkShareOverLan.Location = new System.Drawing.Point(80, 3);
            this.checkShareOverLan.Name = "checkShareOverLan";
            this.checkShareOverLan.Size = new System.Drawing.Size(205, 19);
            this.checkShareOverLan.TabIndex = 8;
            this.checkShareOverLan.Text = "Allow Clients from LAN";
            this.checkShareOverLan.UseVisualStyleBackColor = true;
            // 
            // NumProxyPort
            // 
            this.NumProxyPort.ImeMode = System.Windows.Forms.ImeMode.Off;
            this.NumProxyPort.Location = new System.Drawing.Point(80, 28);
            this.NumProxyPort.Maximum = new decimal(new int[] {
            65535,
            0,
            0,
            0});
            this.NumProxyPort.Name = "NumProxyPort";
            this.NumProxyPort.Size = new System.Drawing.Size(236, 25);
            this.NumProxyPort.TabIndex = 9;
            // 
            // ProxyPortLabel
            // 
            this.ProxyPortLabel.Anchor = System.Windows.Forms.AnchorStyles.Right;
            this.ProxyPortLabel.AutoSize = true;
            this.ProxyPortLabel.Location = new System.Drawing.Point(35, 33);
            this.ProxyPortLabel.Name = "ProxyPortLabel";
            this.ProxyPortLabel.Size = new System.Drawing.Size(39, 15);
            this.ProxyPortLabel.TabIndex = 3;
            this.ProxyPortLabel.Text = "Port";
            // 
            // tableLayoutPanel10
            // 
            this.tableLayoutPanel10.Anchor = System.Windows.Forms.AnchorStyles.None;
            this.tableLayoutPanel10.AutoSize = true;
            this.tableLayoutPanel10.ColumnCount = 1;
            this.tableLayoutPanel10.ColumnStyles.Add(new System.Windows.Forms.ColumnStyle(System.Windows.Forms.SizeType.Percent, 100F));
            this.tableLayoutPanel10.Controls.Add(this.tableLayoutPanel3, 0, 2);
            this.tableLayoutPanel10.Controls.Add(this.tableLayoutPanel5, 0, 1);
            this.tableLayoutPanel10.Location = new System.Drawing.Point(445, 268);
            this.tableLayoutPanel10.Name = "tableLayoutPanel10";
            this.tableLayoutPanel10.RowCount = 3;
            this.tableLayoutPanel10.RowStyles.Add(new System.Windows.Forms.RowStyle());
            this.tableLayoutPanel10.RowStyles.Add(new System.Windows.Forms.RowStyle());
            this.tableLayoutPanel10.RowStyles.Add(new System.Windows.Forms.RowStyle());
<<<<<<< HEAD
            this.tableLayoutPanel10.Size = new System.Drawing.Size(186, 218);
=======
            this.tableLayoutPanel10.Size = new System.Drawing.Size(246, 207);
>>>>>>> 5b5b39c7
            this.tableLayoutPanel10.TabIndex = 3;
            // 
            // tableLayoutPanel3
            // 
            this.tableLayoutPanel3.Anchor = System.Windows.Forms.AnchorStyles.Bottom;
            this.tableLayoutPanel3.AutoSize = true;
            this.tableLayoutPanel3.AutoSizeMode = System.Windows.Forms.AutoSizeMode.GrowAndShrink;
            this.tableLayoutPanel3.ColumnCount = 2;
            this.tableLayoutPanel3.ColumnStyles.Add(new System.Windows.Forms.ColumnStyle());
            this.tableLayoutPanel3.ColumnStyles.Add(new System.Windows.Forms.ColumnStyle());
            this.tableLayoutPanel3.ColumnStyles.Add(new System.Windows.Forms.ColumnStyle(System.Windows.Forms.SizeType.Absolute, 23F));
            this.tableLayoutPanel3.Controls.Add(this.MyCancelButton, 1, 0);
            this.tableLayoutPanel3.Controls.Add(this.OKButton, 0, 0);
<<<<<<< HEAD
            this.tableLayoutPanel3.Location = new System.Drawing.Point(3, 173);
=======
            this.tableLayoutPanel3.Location = new System.Drawing.Point(33, 162);
>>>>>>> 5b5b39c7
            this.tableLayoutPanel3.Margin = new System.Windows.Forms.Padding(3, 3, 0, 3);
            this.tableLayoutPanel3.Name = "tableLayoutPanel3";
            this.tableLayoutPanel3.RowCount = 1;
            this.tableLayoutPanel3.RowStyles.Add(new System.Windows.Forms.RowStyle());
            this.tableLayoutPanel3.Size = new System.Drawing.Size(183, 42);
            this.tableLayoutPanel3.TabIndex = 14;
            // 
            // MyCancelButton
            // 
            this.MyCancelButton.DialogResult = System.Windows.Forms.DialogResult.Cancel;
            this.MyCancelButton.Dock = System.Windows.Forms.DockStyle.Right;
            this.MyCancelButton.Location = new System.Drawing.Point(96, 3);
            this.MyCancelButton.Margin = new System.Windows.Forms.Padding(3, 3, 0, 0);
            this.MyCancelButton.Name = "MyCancelButton";
            this.MyCancelButton.Size = new System.Drawing.Size(87, 39);
            this.MyCancelButton.TabIndex = 22;
            this.MyCancelButton.Text = "Cancel";
            this.MyCancelButton.UseVisualStyleBackColor = true;
            this.MyCancelButton.Click += new System.EventHandler(this.CancelButton_Click);
            // 
            // OKButton
            // 
            this.OKButton.DialogResult = System.Windows.Forms.DialogResult.OK;
            this.OKButton.Dock = System.Windows.Forms.DockStyle.Right;
            this.OKButton.Location = new System.Drawing.Point(3, 3);
            this.OKButton.Margin = new System.Windows.Forms.Padding(3, 3, 3, 0);
            this.OKButton.Name = "OKButton";
            this.OKButton.Size = new System.Drawing.Size(87, 39);
            this.OKButton.TabIndex = 21;
            this.OKButton.Text = "OK";
            this.OKButton.UseVisualStyleBackColor = true;
            this.OKButton.Click += new System.EventHandler(this.OKButton_Click);
            // 
            // tableLayoutPanel5
            // 
            this.tableLayoutPanel5.Anchor = System.Windows.Forms.AnchorStyles.Bottom;
            this.tableLayoutPanel5.AutoSize = true;
            this.tableLayoutPanel5.AutoSizeMode = System.Windows.Forms.AutoSizeMode.GrowAndShrink;
            this.tableLayoutPanel5.ColumnCount = 2;
            this.tableLayoutPanel5.ColumnStyles.Add(new System.Windows.Forms.ColumnStyle());
            this.tableLayoutPanel5.ColumnStyles.Add(new System.Windows.Forms.ColumnStyle());
            this.tableLayoutPanel5.Controls.Add(this.ReconnectLabel, 0, 4);
            this.tableLayoutPanel5.Controls.Add(this.NumReconnect, 1, 4);
            this.tableLayoutPanel5.Controls.Add(this.TTLLabel, 0, 6);
            this.tableLayoutPanel5.Controls.Add(this.NumTTL, 1, 6);
            this.tableLayoutPanel5.Controls.Add(this.labelTimeout, 0, 5);
            this.tableLayoutPanel5.Controls.Add(this.NumTimeout, 1, 5);
            this.tableLayoutPanel5.Controls.Add(this.DNSText, 1, 1);
            this.tableLayoutPanel5.Controls.Add(this.buttonDefault, 1, 0);
            this.tableLayoutPanel5.Controls.Add(this.label2, 0, 1);
            this.tableLayoutPanel5.Controls.Add(this.label3, 0, 2);
            this.tableLayoutPanel5.Controls.Add(this.LocalDNSText, 1, 2);
            this.tableLayoutPanel5.Location = new System.Drawing.Point(0, 0);
            this.tableLayoutPanel5.Margin = new System.Windows.Forms.Padding(0);
            this.tableLayoutPanel5.Name = "tableLayoutPanel5";
            this.tableLayoutPanel5.Padding = new System.Windows.Forms.Padding(3);
            this.tableLayoutPanel5.RowCount = 7;
<<<<<<< HEAD
=======
            this.tableLayoutPanel5.RowStyles.Add(new System.Windows.Forms.RowStyle());
>>>>>>> 5b5b39c7
            this.tableLayoutPanel5.RowStyles.Add(new System.Windows.Forms.RowStyle());
            this.tableLayoutPanel5.RowStyles.Add(new System.Windows.Forms.RowStyle());
            this.tableLayoutPanel5.RowStyles.Add(new System.Windows.Forms.RowStyle());
            this.tableLayoutPanel5.RowStyles.Add(new System.Windows.Forms.RowStyle());
            this.tableLayoutPanel5.RowStyles.Add(new System.Windows.Forms.RowStyle());
            this.tableLayoutPanel5.Size = new System.Drawing.Size(246, 170);
            this.tableLayoutPanel5.RowStyles.Add(new System.Windows.Forms.RowStyle());
<<<<<<< HEAD
            this.tableLayoutPanel5.RowStyles.Add(new System.Windows.Forms.RowStyle());
            this.tableLayoutPanel5.Size = new System.Drawing.Size(186, 170);
=======
>>>>>>> 5b5b39c7
            this.tableLayoutPanel5.TabIndex = 3;
            // 
            // ReconnectLabel
            // 
            this.ReconnectLabel.Anchor = System.Windows.Forms.AnchorStyles.Right;
            this.ReconnectLabel.AutoSize = true;
<<<<<<< HEAD
            this.ReconnectLabel.Location = new System.Drawing.Point(6, 93);
=======
            this.ReconnectLabel.Location = new System.Drawing.Point(46, 93);
>>>>>>> 5b5b39c7
            this.ReconnectLabel.Name = "ReconnectLabel";
            this.ReconnectLabel.Size = new System.Drawing.Size(79, 15);
            this.ReconnectLabel.TabIndex = 3;
            this.ReconnectLabel.Text = "Reconnect";
            // 
            // NumReconnect
            // 
            this.NumReconnect.ImeMode = System.Windows.Forms.ImeMode.Off;
<<<<<<< HEAD
            this.NumReconnect.Location = new System.Drawing.Point(71, 89);
=======
            this.NumReconnect.Location = new System.Drawing.Point(131, 89);
>>>>>>> 5b5b39c7
            this.NumReconnect.Maximum = new decimal(new int[] {
            20,
            0,
            0,
            0});
            this.NumReconnect.Name = "NumReconnect";
            this.NumReconnect.Size = new System.Drawing.Size(109, 25);
            this.NumReconnect.TabIndex = 18;
            // 
            // TTLLabel
            // 
            this.TTLLabel.Anchor = System.Windows.Forms.AnchorStyles.Right;
            this.TTLLabel.AutoSize = true;
<<<<<<< HEAD
            this.TTLLabel.Location = new System.Drawing.Point(42, 147);
=======
            this.TTLLabel.Location = new System.Drawing.Point(94, 147);
>>>>>>> 5b5b39c7
            this.TTLLabel.Name = "TTLLabel";
            this.TTLLabel.Size = new System.Drawing.Size(31, 15);
            this.TTLLabel.TabIndex = 3;
            this.TTLLabel.Text = "TTL";
            // 
            // NumTTL
            // 
            this.NumTTL.ImeMode = System.Windows.Forms.ImeMode.Off;
<<<<<<< HEAD
            this.NumTTL.Location = new System.Drawing.Point(71, 143);
=======
            this.NumTTL.Location = new System.Drawing.Point(131, 143);
>>>>>>> 5b5b39c7
            this.NumTTL.Maximum = new decimal(new int[] {
            600,
            0,
            0,
            0});
            this.NumTTL.Name = "NumTTL";
            this.NumTTL.Size = new System.Drawing.Size(109, 25);
            this.NumTTL.TabIndex = 20;
            // 
            // labelTimeout
            // 
            this.labelTimeout.Anchor = System.Windows.Forms.AnchorStyles.Right;
            this.labelTimeout.AutoSize = true;
            this.labelTimeout.Location = new System.Drawing.Point(12, 120);
            this.labelTimeout.Name = "labelTimeout";
            this.labelTimeout.Size = new System.Drawing.Size(119, 15);
            this.labelTimeout.TabIndex = 3;
            this.labelTimeout.Text = "ConnectTimeout";
            // 
            // NumTimeout
            // 
            this.NumTimeout.ImeMode = System.Windows.Forms.ImeMode.Off;
<<<<<<< HEAD
            this.NumTimeout.Location = new System.Drawing.Point(71, 116);
=======
            this.NumTimeout.Location = new System.Drawing.Point(131, 116);
>>>>>>> 5b5b39c7
            this.NumTimeout.Maximum = new decimal(new int[] {
            60,
            0,
            0,
            0});
            this.NumTimeout.Name = "NumTimeout";
            this.NumTimeout.Size = new System.Drawing.Size(109, 25);
            this.NumTimeout.TabIndex = 19;
            // 
            // DNSText
            // 
            this.DNSText.ImeMode = System.Windows.Forms.ImeMode.Off;
            this.DNSText.Location = new System.Drawing.Point(131, 35);
            this.DNSText.MaxLength = 0;
            this.DNSText.Name = "DNSText";
            this.DNSText.Size = new System.Drawing.Size(109, 25);
            this.DNSText.TabIndex = 17;
            this.DNSText.WordWrap = false;
            // 
            // buttonDefault
            // 
            this.buttonDefault.Location = new System.Drawing.Point(131, 6);
            this.buttonDefault.Name = "buttonDefault";
            this.buttonDefault.Size = new System.Drawing.Size(109, 23);
            this.buttonDefault.TabIndex = 16;
            this.buttonDefault.Text = "Set Default";
            this.buttonDefault.UseVisualStyleBackColor = true;
            this.buttonDefault.Click += new System.EventHandler(this.buttonDefault_Click);
            // 
            // label2
            // 
            this.label2.Anchor = System.Windows.Forms.AnchorStyles.Right;
            this.label2.AutoSize = true;
            this.label2.Location = new System.Drawing.Point(94, 40);
            this.label2.Name = "label2";
            this.label2.Size = new System.Drawing.Size(31, 15);
            this.label2.TabIndex = 3;
            this.label2.Text = "DNS";
            // 
            // label3
            // 
            this.label3.Anchor = System.Windows.Forms.AnchorStyles.Right;
            this.label3.AutoSize = true;
            this.label3.Location = new System.Drawing.Point(6, 66);
            this.label3.Name = "label3";
            this.label3.Size = new System.Drawing.Size(59, 12);
            this.label3.TabIndex = 3;
            this.label3.Text = "Local DNS";
            // 
            // LocalDNSText
            // 
            this.LocalDNSText.ImeMode = System.Windows.Forms.ImeMode.Off;
            this.LocalDNSText.Location = new System.Drawing.Point(71, 62);
            this.LocalDNSText.MaxLength = 0;
            this.LocalDNSText.Name = "LocalDNSText";
            this.LocalDNSText.Size = new System.Drawing.Size(109, 21);
            this.LocalDNSText.TabIndex = 17;
            this.LocalDNSText.WordWrap = false;
            // 
<<<<<<< HEAD
            // tableLayoutPanel6
            // 
            this.tableLayoutPanel6.ColumnCount = 2;
            this.tableLayoutPanel6.ColumnStyles.Add(new System.Windows.Forms.ColumnStyle());
            this.tableLayoutPanel6.ColumnStyles.Add(new System.Windows.Forms.ColumnStyle(System.Windows.Forms.SizeType.Percent, 100F));
            this.tableLayoutPanel6.Controls.Add(this.LabelLogging, 0, 1);
            this.tableLayoutPanel6.Controls.Add(this.CheckLogEnable, 1, 1);
            this.tableLayoutPanel6.Location = new System.Drawing.Point(372, 132);
            this.tableLayoutPanel6.Name = "tableLayoutPanel6";
            this.tableLayoutPanel6.RowCount = 3;
            this.tableLayoutPanel6.RowStyles.Add(new System.Windows.Forms.RowStyle());
            this.tableLayoutPanel6.RowStyles.Add(new System.Windows.Forms.RowStyle());
            this.tableLayoutPanel6.RowStyles.Add(new System.Windows.Forms.RowStyle());
            this.tableLayoutPanel6.Size = new System.Drawing.Size(205, 100);
            this.tableLayoutPanel6.TabIndex = 4;
            // 
            // LabelLogging
            // 
            this.LabelLogging.Anchor = System.Windows.Forms.AnchorStyles.Left;
            this.LabelLogging.AutoSize = true;
            this.LabelLogging.Location = new System.Drawing.Point(3, 5);
            this.LabelLogging.Name = "LabelLogging";
            this.LabelLogging.Size = new System.Drawing.Size(45, 13);
            this.LabelLogging.TabIndex = 0;
            this.LabelLogging.Text = "Logging";
            // 
            // CheckLogEnable
            // 
            this.CheckLogEnable.Anchor = System.Windows.Forms.AnchorStyles.Left;
            this.CheckLogEnable.AutoSize = true;
            this.CheckLogEnable.Location = new System.Drawing.Point(54, 3);
            this.CheckLogEnable.Name = "CheckLogEnable";
            this.CheckLogEnable.Size = new System.Drawing.Size(80, 17);
            this.CheckLogEnable.TabIndex = 1;
            this.CheckLogEnable.Text = "Enable Log";
            this.CheckLogEnable.UseVisualStyleBackColor = true;
            // 
=======
>>>>>>> 5b5b39c7
            // SettingsForm
            // 
            this.AutoScaleMode = System.Windows.Forms.AutoScaleMode.None;
            this.AutoSize = true;
            this.AutoSizeMode = System.Windows.Forms.AutoSizeMode.GrowAndShrink;
            this.ClientSize = new System.Drawing.Size(728, 513);
            this.Controls.Add(this.tableLayoutPanel1);
            this.FormBorderStyle = System.Windows.Forms.FormBorderStyle.FixedSingle;
            this.MaximizeBox = false;
            this.MinimizeBox = false;
            this.Name = "SettingsForm";
            this.Padding = new System.Windows.Forms.Padding(12, 13, 12, 13);
            this.StartPosition = System.Windows.Forms.FormStartPosition.CenterScreen;
            this.Text = "SettingsForm";
            this.FormClosed += new System.Windows.Forms.FormClosedEventHandler(this.SettingsForm_FormClosed);
            this.tableLayoutPanel1.ResumeLayout(false);
            this.tableLayoutPanel1.PerformLayout();
            this.tableLayoutPanel2.ResumeLayout(false);
            this.tableLayoutPanel2.PerformLayout();
            this.Socks5ProxyGroup.ResumeLayout(false);
            this.Socks5ProxyGroup.PerformLayout();
            this.tableLayoutPanel9.ResumeLayout(false);
            this.tableLayoutPanel9.PerformLayout();
            ((System.ComponentModel.ISupportInitialize)(this.NumS5Port)).EndInit();
            this.ListenGroup.ResumeLayout(false);
            this.ListenGroup.PerformLayout();
            this.tableLayoutPanel4.ResumeLayout(false);
            this.tableLayoutPanel4.PerformLayout();
            ((System.ComponentModel.ISupportInitialize)(this.NumProxyPort)).EndInit();
            this.tableLayoutPanel10.ResumeLayout(false);
            this.tableLayoutPanel10.PerformLayout();
            this.tableLayoutPanel3.ResumeLayout(false);
            this.tableLayoutPanel5.ResumeLayout(false);
            this.tableLayoutPanel5.PerformLayout();
            ((System.ComponentModel.ISupportInitialize)(this.NumReconnect)).EndInit();
            ((System.ComponentModel.ISupportInitialize)(this.NumTTL)).EndInit();
            ((System.ComponentModel.ISupportInitialize)(this.NumTimeout)).EndInit();
            this.tableLayoutPanel6.ResumeLayout(false);
            this.tableLayoutPanel6.PerformLayout();
            this.ResumeLayout(false);
            this.PerformLayout();

        }

        #endregion

        private System.Windows.Forms.TableLayoutPanel tableLayoutPanel1;
        private System.Windows.Forms.GroupBox Socks5ProxyGroup;
        private System.Windows.Forms.TableLayoutPanel tableLayoutPanel9;
        private System.Windows.Forms.TextBox TextS5Pass;
        private System.Windows.Forms.TextBox TextS5User;
        private System.Windows.Forms.Label LabelS5Password;
        private System.Windows.Forms.Label LabelS5Server;
        private System.Windows.Forms.Label LabelS5Port;
        private System.Windows.Forms.TextBox TextS5Server;
        private System.Windows.Forms.NumericUpDown NumS5Port;
        private System.Windows.Forms.Label LabelS5Username;
        private System.Windows.Forms.CheckBox CheckSockProxy;
        private System.Windows.Forms.TableLayoutPanel tableLayoutPanel10;
        private System.Windows.Forms.TableLayoutPanel tableLayoutPanel3;
        private System.Windows.Forms.Button MyCancelButton;
        private System.Windows.Forms.Button OKButton;
        private System.Windows.Forms.TableLayoutPanel tableLayoutPanel5;
        private System.Windows.Forms.NumericUpDown NumProxyPort;
        private System.Windows.Forms.Label ProxyPortLabel;
        private System.Windows.Forms.Label ReconnectLabel;
        private System.Windows.Forms.NumericUpDown NumReconnect;
        private System.Windows.Forms.Label TTLLabel;
        private System.Windows.Forms.NumericUpDown NumTTL;
        private System.Windows.Forms.TableLayoutPanel tableLayoutPanel2;
        private System.Windows.Forms.Label LabelRandom;
        private System.Windows.Forms.ComboBox RandomComboBox;
        private System.Windows.Forms.CheckBox CheckAutoBan;
        private System.Windows.Forms.CheckBox checkRandom;
        private System.Windows.Forms.CheckBox checkAutoStartup;
        private System.Windows.Forms.CheckBox checkShareOverLan;
        private System.Windows.Forms.ComboBox comboProxyType;
        private System.Windows.Forms.GroupBox ListenGroup;
        private System.Windows.Forms.TableLayoutPanel tableLayoutPanel4;
        private System.Windows.Forms.TextBox TextAuthPass;
        private System.Windows.Forms.Label LabelAuthPass;
        private System.Windows.Forms.TextBox TextAuthUser;
        private System.Windows.Forms.Label LabelAuthUser;
        private System.Windows.Forms.CheckBox checkBoxPacProxy;
        private System.Windows.Forms.Label label1;
        private System.Windows.Forms.TextBox TextUserAgent;
        private System.Windows.Forms.Label label2;
        private System.Windows.Forms.TextBox DNSText;
        private System.Windows.Forms.Label labelTimeout;
        private System.Windows.Forms.NumericUpDown NumTimeout;
        private System.Windows.Forms.Button buttonDefault;
        private System.Windows.Forms.CheckBox checkBalanceInGroup;
<<<<<<< HEAD
        private System.Windows.Forms.Label label3;
        private System.Windows.Forms.TextBox LocalDNSText;
        private System.Windows.Forms.TableLayoutPanel tableLayoutPanel6;
        private System.Windows.Forms.Label LabelLogging;
        private System.Windows.Forms.CheckBox CheckLogEnable;
=======
        private System.Windows.Forms.CheckBox checkSwitchAutoCloseAll;
        private System.Windows.Forms.Label label3;
        private System.Windows.Forms.TextBox LocalDNSText;
>>>>>>> 5b5b39c7
    }
}<|MERGE_RESOLUTION|>--- conflicted
+++ resolved
@@ -77,12 +77,9 @@
             this.label2 = new System.Windows.Forms.Label();
             this.label3 = new System.Windows.Forms.Label();
             this.LocalDNSText = new System.Windows.Forms.TextBox();
-<<<<<<< HEAD
             this.tableLayoutPanel6 = new System.Windows.Forms.TableLayoutPanel();
             this.LabelLogging = new System.Windows.Forms.Label();
             this.CheckLogEnable = new System.Windows.Forms.CheckBox();
-=======
->>>>>>> 5b5b39c7
             this.tableLayoutPanel1.SuspendLayout();
             this.tableLayoutPanel2.SuspendLayout();
             this.Socks5ProxyGroup.SuspendLayout();
@@ -118,11 +115,7 @@
             this.tableLayoutPanel1.RowStyles.Add(new System.Windows.Forms.RowStyle());
             this.tableLayoutPanel1.RowStyles.Add(new System.Windows.Forms.RowStyle());
             this.tableLayoutPanel1.RowStyles.Add(new System.Windows.Forms.RowStyle());
-<<<<<<< HEAD
-            this.tableLayoutPanel1.Size = new System.Drawing.Size(581, 479);
-=======
             this.tableLayoutPanel1.Size = new System.Drawing.Size(731, 478);
->>>>>>> 5b5b39c7
             this.tableLayoutPanel1.TabIndex = 0;
             // 
             // tableLayoutPanel2
@@ -522,11 +515,7 @@
             this.tableLayoutPanel10.RowStyles.Add(new System.Windows.Forms.RowStyle());
             this.tableLayoutPanel10.RowStyles.Add(new System.Windows.Forms.RowStyle());
             this.tableLayoutPanel10.RowStyles.Add(new System.Windows.Forms.RowStyle());
-<<<<<<< HEAD
-            this.tableLayoutPanel10.Size = new System.Drawing.Size(186, 218);
-=======
             this.tableLayoutPanel10.Size = new System.Drawing.Size(246, 207);
->>>>>>> 5b5b39c7
             this.tableLayoutPanel10.TabIndex = 3;
             // 
             // tableLayoutPanel3
@@ -540,11 +529,7 @@
             this.tableLayoutPanel3.ColumnStyles.Add(new System.Windows.Forms.ColumnStyle(System.Windows.Forms.SizeType.Absolute, 23F));
             this.tableLayoutPanel3.Controls.Add(this.MyCancelButton, 1, 0);
             this.tableLayoutPanel3.Controls.Add(this.OKButton, 0, 0);
-<<<<<<< HEAD
-            this.tableLayoutPanel3.Location = new System.Drawing.Point(3, 173);
-=======
             this.tableLayoutPanel3.Location = new System.Drawing.Point(33, 162);
->>>>>>> 5b5b39c7
             this.tableLayoutPanel3.Margin = new System.Windows.Forms.Padding(3, 3, 0, 3);
             this.tableLayoutPanel3.Name = "tableLayoutPanel3";
             this.tableLayoutPanel3.RowCount = 1;
@@ -602,33 +587,21 @@
             this.tableLayoutPanel5.Name = "tableLayoutPanel5";
             this.tableLayoutPanel5.Padding = new System.Windows.Forms.Padding(3);
             this.tableLayoutPanel5.RowCount = 7;
-<<<<<<< HEAD
-=======
             this.tableLayoutPanel5.RowStyles.Add(new System.Windows.Forms.RowStyle());
->>>>>>> 5b5b39c7
+            this.tableLayoutPanel5.RowStyles.Add(new System.Windows.Forms.RowStyle());
             this.tableLayoutPanel5.RowStyles.Add(new System.Windows.Forms.RowStyle());
             this.tableLayoutPanel5.RowStyles.Add(new System.Windows.Forms.RowStyle());
             this.tableLayoutPanel5.RowStyles.Add(new System.Windows.Forms.RowStyle());
             this.tableLayoutPanel5.RowStyles.Add(new System.Windows.Forms.RowStyle());
             this.tableLayoutPanel5.RowStyles.Add(new System.Windows.Forms.RowStyle());
             this.tableLayoutPanel5.Size = new System.Drawing.Size(246, 170);
-            this.tableLayoutPanel5.RowStyles.Add(new System.Windows.Forms.RowStyle());
-<<<<<<< HEAD
-            this.tableLayoutPanel5.RowStyles.Add(new System.Windows.Forms.RowStyle());
-            this.tableLayoutPanel5.Size = new System.Drawing.Size(186, 170);
-=======
->>>>>>> 5b5b39c7
             this.tableLayoutPanel5.TabIndex = 3;
             // 
             // ReconnectLabel
             // 
             this.ReconnectLabel.Anchor = System.Windows.Forms.AnchorStyles.Right;
             this.ReconnectLabel.AutoSize = true;
-<<<<<<< HEAD
-            this.ReconnectLabel.Location = new System.Drawing.Point(6, 93);
-=======
             this.ReconnectLabel.Location = new System.Drawing.Point(46, 93);
->>>>>>> 5b5b39c7
             this.ReconnectLabel.Name = "ReconnectLabel";
             this.ReconnectLabel.Size = new System.Drawing.Size(79, 15);
             this.ReconnectLabel.TabIndex = 3;
@@ -637,11 +610,7 @@
             // NumReconnect
             // 
             this.NumReconnect.ImeMode = System.Windows.Forms.ImeMode.Off;
-<<<<<<< HEAD
-            this.NumReconnect.Location = new System.Drawing.Point(71, 89);
-=======
             this.NumReconnect.Location = new System.Drawing.Point(131, 89);
->>>>>>> 5b5b39c7
             this.NumReconnect.Maximum = new decimal(new int[] {
             20,
             0,
@@ -655,11 +624,7 @@
             // 
             this.TTLLabel.Anchor = System.Windows.Forms.AnchorStyles.Right;
             this.TTLLabel.AutoSize = true;
-<<<<<<< HEAD
-            this.TTLLabel.Location = new System.Drawing.Point(42, 147);
-=======
             this.TTLLabel.Location = new System.Drawing.Point(94, 147);
->>>>>>> 5b5b39c7
             this.TTLLabel.Name = "TTLLabel";
             this.TTLLabel.Size = new System.Drawing.Size(31, 15);
             this.TTLLabel.TabIndex = 3;
@@ -668,11 +633,7 @@
             // NumTTL
             // 
             this.NumTTL.ImeMode = System.Windows.Forms.ImeMode.Off;
-<<<<<<< HEAD
-            this.NumTTL.Location = new System.Drawing.Point(71, 143);
-=======
             this.NumTTL.Location = new System.Drawing.Point(131, 143);
->>>>>>> 5b5b39c7
             this.NumTTL.Maximum = new decimal(new int[] {
             600,
             0,
@@ -695,11 +656,7 @@
             // NumTimeout
             // 
             this.NumTimeout.ImeMode = System.Windows.Forms.ImeMode.Off;
-<<<<<<< HEAD
-            this.NumTimeout.Location = new System.Drawing.Point(71, 116);
-=======
             this.NumTimeout.Location = new System.Drawing.Point(131, 116);
->>>>>>> 5b5b39c7
             this.NumTimeout.Maximum = new decimal(new int[] {
             60,
             0,
@@ -759,7 +716,6 @@
             this.LocalDNSText.TabIndex = 17;
             this.LocalDNSText.WordWrap = false;
             // 
-<<<<<<< HEAD
             // tableLayoutPanel6
             // 
             this.tableLayoutPanel6.ColumnCount = 2;
@@ -797,8 +753,6 @@
             this.CheckLogEnable.Text = "Enable Log";
             this.CheckLogEnable.UseVisualStyleBackColor = true;
             // 
-=======
->>>>>>> 5b5b39c7
             // SettingsForm
             // 
             this.AutoScaleMode = System.Windows.Forms.AutoScaleMode.None;
@@ -891,16 +845,11 @@
         private System.Windows.Forms.NumericUpDown NumTimeout;
         private System.Windows.Forms.Button buttonDefault;
         private System.Windows.Forms.CheckBox checkBalanceInGroup;
-<<<<<<< HEAD
+        private System.Windows.Forms.CheckBox checkSwitchAutoCloseAll;
         private System.Windows.Forms.Label label3;
         private System.Windows.Forms.TextBox LocalDNSText;
         private System.Windows.Forms.TableLayoutPanel tableLayoutPanel6;
         private System.Windows.Forms.Label LabelLogging;
         private System.Windows.Forms.CheckBox CheckLogEnable;
-=======
-        private System.Windows.Forms.CheckBox checkSwitchAutoCloseAll;
-        private System.Windows.Forms.Label label3;
-        private System.Windows.Forms.TextBox LocalDNSText;
->>>>>>> 5b5b39c7
     }
 }